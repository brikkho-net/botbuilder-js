/**
 * Copyright (c) Microsoft Corporation. All rights reserved.
 * Licensed under the MIT License.
 */

import { Activity, ActivityTypes, BotAdapter, ChannelAccount, ConversationAccount, ConversationParameters, ConversationReference, ConversationsResult, IUserTokenProvider, ResourceResponse, TokenResponse, TurnContext } from 'botbuilder-core';
import { AuthenticationConstants, ChannelValidation, ConnectorClient, EmulatorApiClient, GovernmentConstants, GovernmentChannelValidation, JwtTokenValidation, MicrosoftAppCredentials, SimpleCredentialProvider, TokenApiClient,  TokenApiModels } from 'botframework-connector';
import * as os from 'os';

/**
 * Represents an Express or Restify request object.
 * 
 * > [!NOTE] This interface supports the framework and is not intended to be called directly for your code.
 */
export interface WebRequest {
    /**
     * Optional. The request body.
     */
    body?: any;

    /***
     * Optional. The request headers.
     */
    headers: any;

    /**
     * When implemented in a derived class, adds a listener for an event.
     * The framework uses this method to retrieve the request body when the
     * [body](xref:botbuilder.WebRequest.body) property is `null` or `undefined`.
     * 
     * @param event The event name.
     * @param args Arguments used to handle the event.
     * 
     * @returns A reference to the request object.
     */
    on(event: string, ...args: any[]): any;
}

/**
 * Represents an Express or Restify response object.
 * 
 * > [!NOTE] This interface supports the framework and is not intended to be called directly for your code.
 */
export interface WebResponse {
    /**
     * When implemented in a derived class, sends a FIN packet.
     * 
     * @param args The arguments for the end event.
     * 
     * @returns A reference to the response object.
     */
    end(...args: any[]): any;

    /**
     * When implemented in a derived class, sends the response.
     * 
     * @param body The response payload.
     * 
     * @returns A reference to the response object.
     */
    send(body: any): any;

    /**
     * When implemented in a derived class, sets the HTTP status code for the response.
     * 
     * @param status The status code to use.
     * 
     * @returns The status code.
     */
    status(status: number): any;
}

/**
 * Contains settings used to configure a [BotFrameworkAdapter](xref:botbuilder.BotFrameworkAdapter) instance.
 */
export interface BotFrameworkAdapterSettings {
    /**
     * The ID assigned to your bot in the [Bot Framework Portal](https://dev.botframework.com/).
     */
    appId: string;

    /**
     * The password assigned to your bot in the [Bot Framework Portal](https://dev.botframework.com/).
     */
    appPassword: string;

    /**
     * Optional. The tenant to acquire the bot-to-channel token from.
     */
    channelAuthTenant?: string;

    /**
     * Optional. The OAuth API endpoint for your bot to use.
     */
    oAuthEndpoint?: string;

    /**
     * Optional. The Open ID Metadata endpoint for your bot to use.
     */
    openIdMetadata?: string;

    /**
     * Optional. The channel service option for this bot to validate connections from Azure or other channel locations.
     */
    channelService?: string;
}

/**
 * Represents a response returned by a bot when it receives an `invoke` activity.
 * 
 * > [!NOTE] This interface supports the framework and is not intended to be called directly for your code.
 */
export interface InvokeResponse {
    /**
     * The HTTP status code of the response.
     */
    status: number;

    /**
     * Optional. The body of the response.
     */
    body?: any;
}

// Retrieve additional information, i.e., host operating system, host OS release, architecture, Node.js version
const ARCHITECTURE: any = os.arch();
const TYPE: any = os.type();
const RELEASE: any = os.release();
const NODE_VERSION: any = process.version;

// tslint:disable-next-line:no-var-requires no-require-imports
const pjson: any = require('../package.json');
const USER_AGENT: string = `Microsoft-BotFramework/3.1 BotBuilder/${ pjson.version } ` +
    `(Node.js,Version=${ NODE_VERSION }; ${ TYPE } ${ RELEASE }; ${ ARCHITECTURE })`;
const OAUTH_ENDPOINT = 'https://api.botframework.com';
const US_GOV_OAUTH_ENDPOINT = 'https://api.botframework.azure.us';
const INVOKE_RESPONSE_KEY: symbol = Symbol('invokeResponse');

/**
 * A [BotAdapter](xref:botbuilder-core.BotAdapter) that can connect a bot to a service endpoint.
 * Implements [IUserTokenProvider](xref:botbuilder-core.IUserTokenProvider).
 *
 * @remarks
 * The bot adapter encapsulates authentication processes and sends activities to and receives
 * activities from the Bot Connector Service. When your bot receives an activity, the adapter
 * creates a turn context object, passes it to your bot application logic, and sends responses
 * back to the user's channel.
 *
 * The adapter processes and directs incoming activities in through the bot middleware pipeline to
 * your bot logic and then back out again. As each activity flows in and out of the bot, each
 * piece of middleware can inspect or act upon the activity, both before and after the bot logic runs.
 * Use the [use](xref:botbuilder-core.BotAdapter.use) method to add [Middleware](xref:botbuilder-core.Middleware)
 * objects to your adapter's middleware collection.
 * 
 * For more information, see the articles on
 * [How bots work](https://docs.microsoft.com/azure/bot-service/bot-builder-basics) and
 * [Middleware](https://docs.microsoft.com/azure/bot-service/bot-builder-concept-middleware).
 *
 * For example:
 * ```JavaScript
 * const { BotFrameworkAdapter } = require('botbuilder');
 *
 * const adapter = new BotFrameworkAdapter({
 *     appId: process.env.MicrosoftAppId,
 *     appPassword: process.env.MicrosoftAppPassword
 * });
 * 
 * adapter.onTurnError = async (context, error) => {
 *     // Catch-all logic for errors.
 * };
 * ```
 */
export class BotFrameworkAdapter extends BotAdapter implements IUserTokenProvider {
    protected readonly credentials: MicrosoftAppCredentials;
    protected readonly credentialsProvider: SimpleCredentialProvider;
    protected readonly settings: BotFrameworkAdapterSettings;
    private isEmulatingOAuthCards: boolean;

    /**
     * Creates a new instance of the [BotFrameworkAdapter](xref:botbuilder.BotFrameworkAdapter) class.
     *
     * @param settings Optional. The settings to use for this adapter instance.
     *
     * @remarks
     * If the `settings` parameter does not include
     * [channelService](xref:botbuilder.BotFrameworkAdapterSettings.channelService) or
     * [openIdMetadata](xref:botbuilder.BotFrameworkAdapterSettings.openIdMetadata) values, the
     * constructor checks the process' environment variables for these values. These values may be
     * set when a bot is provisioned on Azure and if so are required for the bot to work properly
     * in the global cloud or in a national cloud.
     * 
     * The [BotFrameworkAdapterSettings](xref:botbuilder.BotFrameworkAdapterSettings) class defines
     * the available adapter settings.
     */
    constructor(settings?: Partial<BotFrameworkAdapterSettings>) {
        super();
        this.settings = { appId: '', appPassword: '', ...settings };
        this.credentials = new MicrosoftAppCredentials(this.settings.appId, this.settings.appPassword || '', this.settings.channelAuthTenant);
        this.credentialsProvider = new SimpleCredentialProvider(this.credentials.appId, this.credentials.appPassword);
        this.isEmulatingOAuthCards = false;

        // If no channelService or openIdMetadata values were passed in the settings, check the process' Environment Variables for values.
        // These values may be set when a bot is provisioned on Azure and if so are required for the bot to properly work in Public Azure or a National Cloud.
        this.settings.channelService = this.settings.channelService || process.env[AuthenticationConstants.ChannelService];
        this.settings.openIdMetadata = this.settings.openIdMetadata || process.env[AuthenticationConstants.BotOpenIdMetadataKey];

        if (this.settings.openIdMetadata) {
            ChannelValidation.OpenIdMetadataEndpoint = this.settings.openIdMetadata;
            GovernmentChannelValidation.OpenIdMetadataEndpoint = this.settings.openIdMetadata;
        }
        if (JwtTokenValidation.isGovernment(this.settings.channelService)) {
            this.credentials.oAuthEndpoint = GovernmentConstants.ToChannelFromBotLoginUrl;
            this.credentials.oAuthScope = GovernmentConstants.ToChannelFromBotOAuthScope;
        }

        // Relocate the tenantId field used by MS Teams to a new location (from channelData to conversation)
        // This will only occur on activities from teams that include tenant info in channelData but NOT in conversation,
        // thus should be future friendly.  However, once the the transition is complete. we can remove this.
        this.use(async(context, next) => {
            if (context.activity.channelId === 'msteams' && context.activity && context.activity.conversation && !context.activity.conversation.tenantId && context.activity.channelData && context.activity.channelData.tenant) {
                context.activity.conversation.tenantId = context.activity.channelData.tenant.id;
            }
            await next();
        });

    }

    /**
     * An asynchronous method that resumes a conversation with a user, possibly after some time has gone by.
     *
     * @param reference A reference to the conversation to continue.
     * @param logic The asynchronous method to call after the adapter middleware runs.
     * 
     * @remarks
     * This is often referred to as a _proactive notification_, the bot can proactively
     * send a message to a conversation or user without waiting for an incoming message.
     * For example, a bot can use this method to send notifications or coupons to a user.
     *
     * To send a proactive message:
     * 1. Save a copy of a [ConversationReference](xref:botframework-schema.ConversationReference)
     *    from an incoming activity. For example, you can store the conversation reference in a database.
     * 1. Call this method to resume the conversation at a later time. Use the saved reference to access the conversation.
     * 1. On success, the adapter generates a [TurnContext](xref:botbuilder-core.TurnContext) object and calls the `logic` function handler.
     *    Use the `logic` function to send the proactive message.
     * 
     * To copy the reference from any incoming activity in the conversation, use the
     * [TurnContext.getConversationReference](xref:botbuilder-core.TurnContext.getConversationReference) method.
     *
     * This method is similar to the [processActivity](xref:botbuilder.BotFrameworkAdapter.processActivity) method.
     * The adapter creates a [TurnContext](xref:botbuilder-core.TurnContext) and routes it through
     * its middleware before calling the `logic` handler. The created activity will have a
     * [type](xref:botframework-schema.Activity.type) of 'event' and a
     * [name](xref:botframework-schema.Activity.name) of 'continueConversation'.
     *
     * For example:
     * ```JavaScript
     * server.post('/api/notifyUser', async (req, res) => {
     *    // Lookup previously saved conversation reference.
     *    const reference = await findReference(req.body.refId);
     *
     *    // Proactively notify the user.
     *    if (reference) {
     *       await adapter.continueConversation(reference, async (context) => {
     *          await context.sendActivity(req.body.message);
     *       });
     *       res.send(200);
     *    } else {
     *       res.send(404);
     *    }
     * });
     * ```
     */
    public async continueConversation(reference: Partial<ConversationReference>, logic: (context: TurnContext) => Promise<void>): Promise<void> {
        const request: Partial<Activity> = TurnContext.applyConversationReference(
            { type: 'event', name: 'continueConversation' },
            reference,
            true
        );
        const context: TurnContext = this.createContext(request);

        await this.runMiddleware(context, logic as any);
    }

    /**
     * An asynchronous method that creates and starts a conversation with a user on a channel.
     *
     * @param reference A reference for the conversation to create.
     * @param logic The asynchronous method to call after the adapter middleware runs.
     * 
     * @remarks
     * To use this method, you need both the bot's and the user's account information on a channel.
     * The Bot Connector service supports the creating of group conversations; however, this
     * method and most channels only support initiating a direct message (non-group) conversation.
     * 
     * To create and start a new conversation:
     * 1. Get a copy of a [ConversationReference](xref:botframework-schema.ConversationReference) from an incoming activity.
     * 1. Set the [user](xref:botframework-schema.ConversationReference.user) property to the
     *    [ChannelAccount](xref:botframework-schema.ChannelAccount) value for the intended recipient.
     * 1. Call this method to request that the channel create a new conversation with the specified user.
     * 1. On success, the adapter generates a turn context and calls the `logic` function handler.
     * 
     * To get the initial reference, use the
     * [TurnContext.getConversationReference](xref:botbuilder-core.TurnContext.getConversationReference)
     * method on any incoming activity in the conversation.
     *
     * If the channel establishes the conversation, the generated event activity's
     * [conversation](xref:botframework-schema.Activity.conversation) property will contain the
     * ID of the new conversation.
     *
     * This method is similar to the [processActivity](xref:botbuilder.BotFrameworkAdapter.processActivity) method.
     * The adapter creates a [TurnContext](xref:botbuilder-core.TurnContext) and routes it through
     * middleware before calling the `logic` handler. The created activity will have a
     * [type](xref:botframework-schema.Activity.type) of 'event' and a
     * [name](xref:botframework-schema.Activity.name) of 'createConversation'.
     *
     * For example:
     * ```JavaScript
     * // Get group members conversation reference
     * const reference = TurnContext.getConversationReference(context.activity);
     * 
     * // ...
     * // Start a new conversation with the user
     * await adapter.createConversation(reference, async (ctx) => {
     *    await ctx.sendActivity(`Hi (in private)`);
     * });
     * ```
     */
    public async createConversation(reference: Partial<ConversationReference>, logic?: (context: TurnContext) => Promise<void>): Promise<void> {
        if (!reference.serviceUrl) { throw new Error(`BotFrameworkAdapter.createConversation(): missing serviceUrl.`); }

        // Create conversation
        const parameters: ConversationParameters = { bot: reference.bot, members: [reference.user], isGroup: false, activity: null, channelData: null };
        const client: ConnectorClient = this.createConnectorClient(reference.serviceUrl);

        // Mix in the tenant ID if specified. This is required for MS Teams.
        if (reference.conversation && reference.conversation.tenantId) {
            // Putting tenantId in channelData is a temporary solution while we wait for the Teams API to be updated
            parameters.channelData = { tenant: { id: reference.conversation.tenantId } };

            // Permanent solution is to put tenantId in parameters.tenantId
            parameters.tenantId = reference.conversation.tenantId;

        }
        //TODO: Modify this to use the new client
        const response = await client.conversations.createConversation(parameters);

        // Initialize request and copy over new conversation ID and updated serviceUrl.
        const request: Partial<Activity> = TurnContext.applyConversationReference(
            { type: 'event', name: 'createConversation' },
            reference,
            true
        );

        const conversation: ConversationAccount = {
            id: response.id,
            isGroup: false,
            conversationType: null,
            tenantId: reference.conversation.tenantId,
            name: null,
        };
        request.conversation = conversation;
        request.channelData = parameters.channelData;

        if (response.serviceUrl) { request.serviceUrl = response.serviceUrl; }

        // Create context and run middleware
        const context: TurnContext = this.createContext(request);
        await this.runMiddleware(context, logic as any);
    }

    /**
     * An asynchronous method that deletes an existing activity.
     * 
     * > [!NOTE]
     * > - This interface supports the framework and is not intended to be called directly for your code.
     * > - Not all channels support this operation. For channels that don't, this call may throw an exception.
     * 
     * @param context The context object for the turn.
     * @param reference Conversation reference information for the activity to delete.
     * 
     * @remarks
     * Use [TurnContext.deleteActivity](xref:botbuilder-core.TurnContext.deleteActivity) to delete
     * an activity from your bot code.
     */
    public async deleteActivity(context: TurnContext, reference: Partial<ConversationReference>): Promise<void> {
        if (!reference.serviceUrl) { throw new Error(`BotFrameworkAdapter.deleteActivity(): missing serviceUrl`); }
        if (!reference.conversation || !reference.conversation.id) {
            throw new Error(`BotFrameworkAdapter.deleteActivity(): missing conversation or conversation.id`);
        }
        if (!reference.activityId) { throw new Error(`BotFrameworkAdapter.deleteActivity(): missing activityId`); }
        const client: ConnectorClient = this.createConnectorClient(reference.serviceUrl);

        //TODO: Modify to use new client
        await client.conversations.deleteActivity(reference.conversation.id, reference.activityId);
    }

    /**
     * An asynchronous method that removes a member from the current conversation.
     *
     * > [!NOTE] Not all channels support this operation. For channels that don't, this call may throw an exception.
     * 
     * @param context The context object for the turn.
     * @param memberId The ID of the member to remove from the conversation.
     *
     * @remarks
     * Remove a member's identity information from the conversation.
     */
    public async deleteConversationMember(context: TurnContext, memberId: string): Promise<void> {
        if (!context.activity.serviceUrl) { throw new Error(`BotFrameworkAdapter.deleteConversationMember(): missing serviceUrl`); }
        if (!context.activity.conversation || !context.activity.conversation.id) {
            throw new Error(`BotFrameworkAdapter.deleteConversationMember(): missing conversation or conversation.id`);
        }
        const serviceUrl: string = context.activity.serviceUrl;
        const conversationId: string = context.activity.conversation.id;
        const client: ConnectorClient = this.createConnectorClient(serviceUrl);

        //TODO: Modify to use new client
        await client.conversations.deleteConversationMember(conversationId, memberId);
    }

    /**
     * An asynchronous method that lists the members of a given activity.
     * 
     * @param context The context object for the turn.
     * @param activityId Optional. The ID of the activity to get the members of. If not specified, the current activity ID is used.
     *
     * @returns An array of [ChannelAccount](xref:botframework-schema.ChannelAccount) objects for
     * the users involved in a given activity.
     * 
     * @remarks
     * Returns an array of [ChannelAccount](xref:botframework-schema.ChannelAccount) objects for
     * the users involved in a given activity.
     *
     * This is different from [getConversationMembers](xref:botbuilder.BotFrameworkAdapter.getConversationMembers)
     * in that it will return only those users directly involved in the activity, not all members of the conversation.
     */
    public async getActivityMembers(context: TurnContext, activityId?: string): Promise<ChannelAccount[]> {
        if (!activityId) { activityId = context.activity.id; }
        if (!context.activity.serviceUrl) { throw new Error(`BotFrameworkAdapter.getActivityMembers(): missing serviceUrl`); }
        if (!context.activity.conversation || !context.activity.conversation.id) {
            throw new Error(`BotFrameworkAdapter.getActivityMembers(): missing conversation or conversation.id`);
        }
        if (!activityId) {
            throw new Error(`BotFrameworkAdapter.getActivityMembers(): missing both activityId and context.activity.id`);
        }
        const serviceUrl: string = context.activity.serviceUrl;
        const conversationId: string = context.activity.conversation.id;
        const client: ConnectorClient = this.createConnectorClient(serviceUrl);
        //TODO: Modify to use new client
        return await client.conversations.getActivityMembers(conversationId, activityId);
    }

    /**
     * An asynchronous method that lists the members of the current conversation.
     * 
     * @param context The context object for the turn.
     *
     * @returns An array of [ChannelAccount](xref:botframework-schema.ChannelAccount) objects for
     * all users currently involved in a conversation.
     * 
     * @remarks
     * Returns an array of [ChannelAccount](xref:botframework-schema.ChannelAccount) objects for
     * all users currently involved in a conversation.
     *
     * This is different from [getActivityMembers](xref:botbuilder.BotFrameworkAdapter.getActivityMembers)
     * in that it will return all members of the conversation, not just those directly involved in a specific activity.
     */
    public async getConversationMembers(context: TurnContext): Promise<ChannelAccount[]> {
        if (!context.activity.serviceUrl) { throw new Error(`BotFrameworkAdapter.getConversationMembers(): missing serviceUrl`); }
        if (!context.activity.conversation || !context.activity.conversation.id) {
            throw new Error(`BotFrameworkAdapter.getConversationMembers(): missing conversation or conversation.id`);
        }
        const serviceUrl: string = context.activity.serviceUrl;
        const conversationId: string = context.activity.conversation.id;
        const client: ConnectorClient = this.createConnectorClient(serviceUrl);
        //TODO: Modify to use new client
        return await client.conversations.getConversationMembers(conversationId);
    }

    /**
     * An asynchronous method that, for the specified channel, gets a page of the conversations in which this bot has participated.
     * 
     * @param contextOrServiceUrl The URL of the channel server to query or a
     * [TurnContext](xref:botbuilder-core.TurnContext) object from a conversation on the channel.
     * @param continuationToken Optional. The continuation token from the previous page of results.
     * Omit this parameter or use `undefined` to retrieve the first page of results.
     * 
     * @returns A [ConversationsResult](xref:botframework-schema.ConversationsResult) object containing a page of results
     * and a continuation token.
     *
     * @remarks
     * The the return value's [conversations](xref:botframework-schema.ConversationsResult.conversations) property contains a page of
     * [ConversationMembers](xref:botframework-schema.ConversationMembers) objects. Each object's
     * [id](xref:botframework-schema.ConversationMembers.id) is the ID of a conversation in which the bot has participated on this channel.
     * This method can be called from outside the context of a conversation, as only the bot's service URL and credentials are required.
     * 
     * The channel batches results in pages. If the result's
     * [continuationToken](xref:botframework-schema.ConversationsResult.continuationToken) property is not empty, then
     * there are more pages to get. Use the returned token to get the next page of results.
     * If the `contextOrServiceUrl` parameter is a [TurnContext](xref:botbuilder-core.TurnContext), the URL of the channel server is
     * retrieved from
     * `contextOrServiceUrl`.[activity](xref:botbuilder-core.TurnContext.activity).[serviceUrl](xref:botframework-schema.Activity.serviceUrl).
     */
    public async getConversations(contextOrServiceUrl: TurnContext | string, continuationToken?: string): Promise<ConversationsResult> {
        const url: string = typeof contextOrServiceUrl === 'object' ? contextOrServiceUrl.activity.serviceUrl : contextOrServiceUrl;
        const client: ConnectorClient = this.createConnectorClient(url);
        //TODO: Modify to use new client

        return await client.conversations.getConversations(continuationToken ? { continuationToken: continuationToken } : undefined);
    }

    /**
     * An asynchronous method that attempts to retrieve the token for a user that's in a login flow.
     * 
     * @param context The context object for the turn.
     * @param connectionName The name of the auth connection to use.
     * @param magicCode Optional. The validation code the user entered.
     * 
     * @returns A [TokenResponse](xref:botframework-schema.TokenResponse) object that contains the user token.
     */
    public async getUserToken(context: TurnContext, connectionName: string, magicCode?: string): Promise<TokenResponse> {
        if (!context.activity.from || !context.activity.from.id) {
            throw new Error(`BotFrameworkAdapter.getUserToken(): missing from or from.id`);
        }
        if (!connectionName) {
        	throw new Error('getUserToken() requires a connectionName but none was provided.');
        }
        this.checkEmulatingOAuthCards(context);
        const userId: string = context.activity.from.id;
        const url: string = this.oauthApiUrl(context);
        const client: TokenApiClient = this.createTokenApiClient(url);
        
        //Custom token Api
        const customClient: TokenApiClient = this.createTokenApiClient(url);                    

        const result: TokenApiModels.UserTokenGetTokenResponse = await client.userToken.getToken(userId, connectionName, { code: magicCode, channelId: context.activity.channelId });
        // TO-DO TODO
        // const customResult: CustomModels.UserTokenGetTokenResponse = await customClient.userToken.getToken(userId, connectionName, { code: magicCode, channelId: context.activity.channelId });
        
        if (!result || !result.token || result._response.status == 404) {
            return undefined;
        } else {
            return result as TokenResponse;
        }
    }

    /**
     * An asynchronous method that signs out the user from the token server.
     * 
     * @param context The context object for the turn.
     * @param connectionName The name of the auth connection to use.
     * @param userId The ID of user to sign out.
     */
    public async signOutUser(context: TurnContext, connectionName?: string, userId?: string): Promise<void> {
        if (!context.activity.from || !context.activity.from.id) {
            throw new Error(`BotFrameworkAdapter.signOutUser(): missing from or from.id`);
        }
        if (!userId){
            userId = context.activity.from.id;
        }
        
        this.checkEmulatingOAuthCards(context);
        const url: string = this.oauthApiUrl(context);
        const client: TokenApiClient = this.createTokenApiClient(url);
        await client.userToken.signOut(userId, { connectionName: connectionName, channelId: context.activity.channelId } );
    }

    /**
     * An asynchronous method that gets a sign-in link from the token server that can be sent as part
     * of a [SigninCard](xref:botframework-schema.SigninCard).
     * 
     * @param context The context object for the turn.
     * @param connectionName The name of the auth connection to use.
     */
    public async getSignInLink(context: TurnContext, connectionName: string): Promise<string> {
        this.checkEmulatingOAuthCards(context);
        const conversation: Partial<ConversationReference> = TurnContext.getConversationReference(context.activity);
        const url: string = this.oauthApiUrl(context);
        const client: TokenApiClient = this.createTokenApiClient(url);
        const state: any = {
            ConnectionName: connectionName,
            Conversation: conversation,
            MsAppId: (client.credentials as MicrosoftAppCredentials).appId
        };

        const finalState: string = Buffer.from(JSON.stringify(state)).toString('base64');
        return (await client.botSignIn.getSignInUrl(finalState, { channelId: context.activity.channelId }))._response.bodyAsText;
    }

    /** 
     * An asynchronous method that retrieves the token status for each configured connection for the given user.
     * 
     * @param context The context object for the turn.
     * @param userId Optional. If present, the ID of the user to retrieve the token status for.
     *      Otherwise, the ID of the user who sent the current activity is used.
     * @param includeFilter Optional. A comma-separated list of connection's to include. If present,
     *      the `includeFilter` parameter limits the tokens this method returns.
    public async getTokenStatus(context: TurnContext, userId?: string, includeFilter?: string ): Promise<TokenApiModels.TokenStatus[]>
     * @returns The [TokenStatus](xref:botframework-connector.TokenStatus) objects retrieved.
     */
    public async getTokenStatus(context: TurnContext, userId?: string, includeFilter?: string ): Promise<TokenApiModels.TokenStatus[]>
    {
        if (!userId && (!context.activity.from || !context.activity.from.id)) {
            throw new Error(`BotFrameworkAdapter.getTokenStatus(): missing from or from.id`);
        }
        this.checkEmulatingOAuthCards(context);
        userId = userId || context.activity.from.id;
        const url: string = this.oauthApiUrl(context);
        const client: TokenApiClient = this.createTokenApiClient(url);
        
        return (await client.userToken.getTokenStatus(userId, {channelId: context.activity.channelId, include: includeFilter}))._response.parsedBody;
    }

    /**
     * An asynchronous method that signs out the user from the token server.
     * 
     * @param context The context object for the turn.
     * @param connectionName The name of the auth connection to use.
     * @param resourceUrls The list of resource URLs to retrieve tokens for.
     * 
     * @returns A map of the [TokenResponse](xref:botframework-schema.TokenResponse) objects by resource URL.
     */
    public async getAadTokens(context: TurnContext, connectionName: string, resourceUrls: string[]): Promise<{
        [propertyName: string]: TokenResponse;
    }> {
        if (!context.activity.from || !context.activity.from.id) {
            throw new Error(`BotFrameworkAdapter.getAadTokens(): missing from or from.id`);
        }
        this.checkEmulatingOAuthCards(context);
        const userId: string = context.activity.from.id;
        const url: string = this.oauthApiUrl(context);
        const client: TokenApiClient = this.createTokenApiClient(url);

        return (await client.userToken.getAadTokens(userId, connectionName, { resourceUrls: resourceUrls }, { channelId: context.activity.channelId }))._response.parsedBody as {[propertyName: string]: TokenResponse };
    }

    /**
     * An asynchronous method that sends an emulated OAuth card for a channel.
     * > [!NOTE] This method supports the framework and is not intended to be called directly for your code.
     * 
     * @param contextOrServiceUrl The URL of the emulator.
     * @param emulate `true` to send an emulated OAuth card to the emulator; or `false` to not send the card.
     * 
     * @remarks
     * When testing a bot in the Bot Framework Emulator, this method can emulate the OAuth card interaction.
     */
    public async emulateOAuthCards(contextOrServiceUrl: TurnContext | string, emulate: boolean): Promise<void> {
        this.isEmulatingOAuthCards = emulate;
        const url: string = this.oauthApiUrl(contextOrServiceUrl);
        await EmulatorApiClient.emulateOAuthCards(this.credentials as MicrosoftAppCredentials,  url, emulate);
    }

    /**
     * An asynchronous method that creates a turn context and runs the middleware pipeline for an incoming activity.
     *
     * @param req An Express or Restify style request object.
     * @param res An Express or Restify style response object.
     * @param logic The function to call at the end of the middleware pipeline.
     * 
     * @remarks
     * This is the main way a bot receives incoming messages and defines a turn in the conversation. This method:
     * 
     * 1. Parses and authenticates an incoming request.
     *    - The activity is read from the body of the incoming request. An error will be returned
     *      if the activity can't be parsed.
     *    - The identity of the sender is authenticated as either the Emulator or a valid Microsoft
     *      server, using the bot's `appId` and `appPassword`. The request is rejected if the sender's
     *      identity is not verified.
     * 1. Creates a [TurnContext](xref:botbuilder-core.TurnContext) object for the received activity.
     *    - This object is wrapped with a [revocable proxy](https://www.ecma-international.org/ecma-262/6.0/#sec-proxy.revocable).
     *    - When this method completes, the proxy is revoked.
     * 1. Sends the turn context through the adapter's middleware pipeline.
     * 1. Sends the turn context to the `logic` function.
     *    - The bot may perform additional routing or processing at this time.
     *      Returning a promise (or providing an `async` handler) will cause the adapter to wait for any asynchronous operations to complete.
     *    - After the `logic` function completes, the promise chain set up by the middleware is resolved.
     *
     * Middleware can _short circuit_ a turn. When this happens, subsequent middleware and the
     * `logic` function is not called; however, all middleware prior to this point still run to completion.
     * For more information about the middleware pipeline, see the
     * [how bots work](https://docs.microsoft.com/azure/bot-service/bot-builder-basics) and
     * [middleware](https://docs.microsoft.com/azure/bot-service/bot-builder-concept-middleware) articles.
     * Use the adapter's [use](xref:botbuilder-core.BotAdapter.use) method to add middleware to the adapter.
     *
     * For example:
     * ```JavaScript
     * server.post('/api/messages', (req, res) => {
     *    // Route received request to adapter for processing
     *    adapter.processActivity(req, res, async (context) => {
     *        // Process any messages received
     *        if (context.activity.type === ActivityTypes.Message) {
     *            await context.sendActivity(`Hello World`);
     *        }
     *    });
     * });
     * ```
     *
     * > [!TIP]
     * > If you see the error `TypeError: Cannot perform 'set' on a proxy that has been revoked`
     * > in your bot's console output, the likely cause is that an async function was used
     * > without using the `await` keyword. Make sure all async functions use await!
     */
    public async processActivity(req: WebRequest, res: WebResponse, logic: (context: TurnContext) => Promise<any>): Promise<void> {
        let body: any;
        let status: number;
        let processError: Error;
        try {
            // Parse body of request
            status = 400;
            const request = await parseRequest(req);

            // Authenticate the incoming request
            status = 401;
            const authHeader: string = req.headers.authorization || req.headers.Authorization || '';
            await this.authenticateRequest(request, authHeader);

            // Process received activity
            status = 500;
            const context: TurnContext = this.createContext(request);
            await this.runMiddleware(context, logic);

            // Retrieve cached invoke response.
            if (request.type === ActivityTypes.Invoke) {
                const invokeResponse: any = context.turnState.get(INVOKE_RESPONSE_KEY);
                if (invokeResponse && invokeResponse.value) {
                    const value: InvokeResponse = invokeResponse.value;
                    status = value.status;
                    body = value.body;
                } else {
                    status = 501;
                }
            } else {
                status = 200;
            }
        } catch (err) {
            // Catch the error to try and throw the stacktrace out of processActivity()
            processError = err;
            body = err.toString();
        }

        // Return status 
        res.status(status);
        if (body) { res.send(body); }
        res.end();

        // Check for an error
        if (status >= 400) {
            if (processError && (processError as Error).stack) {
                throw new Error(`BotFrameworkAdapter.processActivity(): ${ status } ERROR\n ${ processError.stack }`);
            } else {
                throw new Error(`BotFrameworkAdapter.processActivity(): ${ status } ERROR`);
            }
        }
    }

    /**
     * An asynchronous method that sends a set of outgoing activities to a channel server.
     * > [!NOTE] This method supports the framework and is not intended to be called directly for your code.
     *
     * @param context The context object for the turn.
     * @param activities The activities to send.
     * 
     * @returns An array of [ResourceResponse](xref:)
     * 
     * @remarks
     * The activities will be sent one after another in the order in which they're received. A
     * response object will be returned for each sent activity. For `message` activities this will
     * contain the ID of the delivered message.
     *
     * Use the turn context's [sendActivity](xref:botbuilder-core.TurnContext.sendActivity) or
     * [sendActivities](xref:botbuilder-core.TurnContext.sendActivities) method, instead of directly
     * calling this method. The [TurnContext](xref:botbuilder-core.TurnContext) ensures that outgoing
     * activities are properly addressed and that all registered response event handlers are notified.
     */
    public async sendActivities(context: TurnContext, activities: Partial<Activity>[]): Promise<ResourceResponse[]> {
        const responses: ResourceResponse[] = [];
        for (let i = 0; i < activities.length; i++) {
            const activity: Partial<Activity> = activities[i];
            switch (activity.type) {
                case 'delay':
                    await delay(typeof activity.value === 'number' ? activity.value : 1000);
                    responses.push({} as ResourceResponse);
                    break;
                case 'invokeResponse':
                // Cache response to context object. This will be retrieved when turn completes.
                    context.turnState.set(INVOKE_RESPONSE_KEY, activity);
                    responses.push({} as ResourceResponse);
                    break;
                default:
                    if (!activity.serviceUrl) { throw new Error(`BotFrameworkAdapter.sendActivity(): missing serviceUrl.`); }
                    if (!activity.conversation || !activity.conversation.id) {
                        throw new Error(`BotFrameworkAdapter.sendActivity(): missing conversation id.`);
                    }
                    const client: ConnectorClient = this.createConnectorClient(activity.serviceUrl);
                    if (activity.type === 'trace' && activity.channelId !== 'emulator') {
                    // Just eat activity
                        responses.push({} as ResourceResponse);
                    } else if (activity.replyToId) {
                                //TODO: Modify to use new client

                        responses.push(await client.conversations.replyToActivity(
                            activity.conversation.id,
                            activity.replyToId,
                            activity as Activity
                        ));
                    } else {
                                //TODO: Modify to use new client

                        responses.push(await client.conversations.sendToConversation(
                            activity.conversation.id,
                            activity as Activity
                        ));
                    }
                    break;
            }
        }
        return responses;
    }

    /**
     * An asynchronous method that replaces a previous activity with an updated version.
     * 
     * > [!NOTE]
     * > - This interface supports the framework and is not intended to be called directly for your code.
     * > - Not all channels support this operation. For channels that don't, this call may throw an exception.
     * 
     * @param context The context object for the turn.
     * @param activity The updated version of the activity to replace.
     * 
     * @remarks
     * Use [TurnContext.updateActivity](xref:botbuilder-core.TurnContext.updateActivity) to update
     * an activity from your bot code.
     */
    public async updateActivity(context: TurnContext, activity: Partial<Activity>): Promise<void> {
        if (!activity.serviceUrl) { throw new Error(`BotFrameworkAdapter.updateActivity(): missing serviceUrl`); }
        if (!activity.conversation || !activity.conversation.id) {
            throw new Error(`BotFrameworkAdapter.updateActivity(): missing conversation or conversation.id`);
        }
        if (!activity.id) { throw new Error(`BotFrameworkAdapter.updateActivity(): missing activity.id`); }
        const client: ConnectorClient = this.createConnectorClient(activity.serviceUrl);
                //TODO: Modify to use new client

        await client.conversations.updateActivity(
            activity.conversation.id,
            activity.id,
            activity as Activity
        );
    }

    /**
     * Allows for the overriding of authentication in unit tests.
     * @param request Received request.
     * @param authHeader Received authentication header.
     */
    protected async authenticateRequest(request: Partial<Activity>, authHeader: string): Promise<void> {
        const claims = await JwtTokenValidation.authenticateRequest(
            request as Activity, authHeader,
            this.credentialsProvider,
            this.settings.channelService
        );
        if (!claims.isAuthenticated) { throw new Error('Unauthorized Access. Request is not authorized'); }
    }

    /**
     * Creates a connector client.
     * 
     * @param serviceUrl The client's service URL.
     * 
     * @remarks
     * Override this in a derived class to create a mock connector client for unit testing.
     */
<<<<<<< HEAD
    protected createConnectorClient(serviceUrl: string): ConnectorClient {
        const client: ConnectorClient = new ConnectorClient(this.credentials, { baseUri: serviceUrl, userAgent: USER_AGENT });
=======
    public createConnectorClient(serviceUrl: string): ConnectorClient {
        const client: ConnectorClient = new ConnectorClient(this.credentials, { baseUri: serviceUrl, userAgent: USER_AGENT} );
>>>>>>> 5fb3ea42
        return client;
    }

    /**
     * Creates an OAuth API client.
     * 
     * @param serviceUrl The client's service URL.
     * 
     * @remarks
     * Override this in a derived class to create a mock OAuth API client for unit testing.
     */
    protected createTokenApiClient(serviceUrl: string): TokenApiClient {
        const client = new TokenApiClient(this.credentials, { baseUri: serviceUrl, userAgent: USER_AGENT });
        return client;
    }

    // TO-DO TODO
    // Custom token Api Client
    // protected createCustomTokenApiClient(serviceUrl: string): CustomTokenApiClient {
    //     const customClient = new CustomTokenApiClient(this.credentials, { baseUri: serviceUrl } );                

    //     return customClient;
    // }

    /**
     * Gets the OAuth API endpoint.
     * 
     * @param contextOrServiceUrl The URL of the channel server to query or
     * a [TurnContext](xref:botbuilder-core.TurnContext). For a turn context, the context's
     * [activity](xref:botbuilder-core.TurnContext.activity).[serviceUrl](xref:botframework-schema.Activity.serviceUrl)
     * is used for the URL.
     * 
     * @remarks
     * Override this in a derived class to create a mock OAuth API endpoint for unit testing.
     */
    protected oauthApiUrl(contextOrServiceUrl: TurnContext | string): string {
        return this.isEmulatingOAuthCards ?
            (typeof contextOrServiceUrl === 'object' ? contextOrServiceUrl.activity.serviceUrl : contextOrServiceUrl) :
            (this.settings.oAuthEndpoint ? this.settings.oAuthEndpoint : 
                JwtTokenValidation.isGovernment(this.settings.channelService) ?
                    US_GOV_OAUTH_ENDPOINT : OAUTH_ENDPOINT);
    }

    /**
     * Checks the environment and can set a flag to emulate OAuth cards.
     * 
     * @param context The context object for the turn.
     * 
     * @remarks
     * Override this in a derived class to control how OAuth cards are emulated for unit testing.
     */
    protected checkEmulatingOAuthCards(context: TurnContext): void {
        if (!this.isEmulatingOAuthCards &&
            context.activity.channelId === 'emulator' &&
            (!this.credentials.appId || !this.credentials.appPassword)) {
            this.isEmulatingOAuthCards = true;
        }
    }

    /**
     * Creates a turn context.
     * 
     * @param request An incoming request body.
     * 
     * @remarks
     * Override this in a derived class to modify how the adapter creates a turn context.
     */
    protected createContext(request: Partial<Activity>): TurnContext {
        return new TurnContext(this as any, request);
    }
}

/**
 * Handles incoming webhooks from the botframework
 * @private
 * @param req incoming web request
 */
function parseRequest(req: WebRequest): Promise<Activity> {
    return new Promise((resolve: any, reject: any): void => {
        function returnActivity(activity: Activity): void {
            if (typeof activity !== 'object') { throw new Error(`BotFrameworkAdapter.parseRequest(): invalid request body.`); }
            if (typeof activity.type !== 'string') { throw new Error(`BotFrameworkAdapter.parseRequest(): missing activity type.`); }
            if (typeof activity.timestamp === 'string') { activity.timestamp = new Date(activity.timestamp); }
            if (typeof activity.localTimestamp === 'string') { activity.localTimestamp = new Date(activity.localTimestamp); }
            if (typeof activity.expiration === 'string') { activity.expiration = new Date(activity.expiration); }
            resolve(activity);
        }

        if (req.body) {
            try {
                returnActivity(req.body);
            } catch (err) {
                reject(err);
            }
        } else {
            let requestData = '';
            req.on('data', (chunk: string) => {
                requestData += chunk;
            });
            req.on('end', () => {
                try {
                    req.body = JSON.parse(requestData);
                    returnActivity(req.body);
                } catch (err) {
                    reject(err);
                }
            });
        }
    });
}

function delay(timeout: number): Promise<void> {
    return new Promise((resolve) => {
        setTimeout(resolve, timeout);
    });
}<|MERGE_RESOLUTION|>--- conflicted
+++ resolved
@@ -869,13 +869,8 @@
      * @remarks
      * Override this in a derived class to create a mock connector client for unit testing.
      */
-<<<<<<< HEAD
-    protected createConnectorClient(serviceUrl: string): ConnectorClient {
-        const client: ConnectorClient = new ConnectorClient(this.credentials, { baseUri: serviceUrl, userAgent: USER_AGENT });
-=======
     public createConnectorClient(serviceUrl: string): ConnectorClient {
         const client: ConnectorClient = new ConnectorClient(this.credentials, { baseUri: serviceUrl, userAgent: USER_AGENT} );
->>>>>>> 5fb3ea42
         return client;
     }
 
