/**
 * @module botbuilder-dialogs-adaptive
 */
/**
 * Copyright (c) Microsoft Corporation. All rights reserved.
 * Licensed under the MIT License.
 */
import {
    TurnContext, BotTelemetryClient, NullTelemetryClient, ActivityTypes,
    Activity, RecognizerResult, getTopScoringIntent
} from 'botbuilder-core';
import {
    Dialog, DialogInstance, DialogReason, DialogTurnResult, DialogTurnStatus, DialogEvent,
<<<<<<< HEAD
    DialogContext, DialogContainer, DialogDependencies, TurnPath
=======
    DialogContext, DialogConfiguration, DialogContainer, DialogDependencies, TurnPath, DialogPath
>>>>>>> 32087b26
} from 'botbuilder-dialogs';
import {
    AdaptiveEvents, SequenceContext, AdaptiveDialogState, ActionState
} from './sequenceContext';
import { OnCondition } from './conditions';
import { Recognizer } from './recognizers';
import { TriggerSelector } from './triggerSelector';
import { FirstSelector } from './selectors';
import { SchemaHelper } from './schemaHelper';
import { LanguageGenerator } from './languageGenerator';
import { Extensions } from 'botframework-expressions';

<<<<<<< HEAD
export class AdaptiveDialog<O extends object = {}> extends DialogContainer<O> {

=======
export interface AdaptiveDialogConfiguration extends DialogConfiguration {
    /**
     * (Optional) planning triggers to evaluate for each conversational turn.
     */
    triggers?: OnCondition[];

    /**
     * (Optional) recognizer used to analyze any message utterances.
     */
    recognizer?: Recognizer;

    /**
     * (Optional) flag that determines whether the dialog automatically ends when the plan is out
     * of actions. Defaults to `false` for the root dialog and `true` for child dialogs.
     */
    autoEndDialog?: boolean;

    /**
     * (Optional) The selector for picking the possible events to execute.
     */
    selector: TriggerSelector;
}

const LANGUAGE_GENERATOR = 'LanguageGenerator';

export class AdaptiveDialog<O extends object = {}> extends DialogContainer<O> {

    public static declarativeType = 'Microsoft.AdaptiveDialog';
    public static conditionTracker = 'dialog._tracker.conditions';
    
    private readonly adaptiveKey = '_adaptive';
    private readonly generatorTurnKey = Symbol('generatorTurn');
>>>>>>> 32087b26
    private readonly changeKey = Symbol('changes');

    private installedDependencies = false;
    private needsTracker = false;
    private dialogSchema: SchemaHelper;

    /**
     * Creates a new `AdaptiveDialog` instance.
     * @param dialogId (Optional) unique ID of the component within its parents dialog set.
     */
    public constructor(dialogId?: string) {
        super(dialogId);
    }

    /**
     * Optional. Recognizer used to analyze any message utterances.
     */
    public recognizer?: Recognizer;

    /**
     * Optional. Language Generator override.
     */
    public generator?: LanguageGenerator;

    /**
     * Trigger handlers to respond to conditions which modify the executing plan. 
     */
    public triggers: OnCondition[] = [];

    /**
     * Whether to end the dialog when there are no actions to execute.
     * @remarks
     * If true, when there are no actions to execute, the current dialog will end.
     * If false, when there are no actions to execute, the current dialog will simply end the turn and still be active.
     * Defaults to a value of true.
     */
    public autoEndDialog: boolean = true;

    /**
     * Optional. The selector for picking the possible events to execute.
     */
    public selector: TriggerSelector;

    /**
     * The property to return as the result when the dialog ends when there are no more Actions and `AutoEndDialog = true`.
     * @remarks
     * Defaults to a value of `dialog.result`.
     */
    public defaultResultProperty: string = 'dialog.result';

    /**
     * JSON Schema for the dialog.
     */
    public set schema(value: object) {
        this.dialogSchema = new SchemaHelper(value);
    }

    public get schema(): object|undefined {
        return this.dialogSchema ? this.dialogSchema.schema : undefined;
    }

    public set telemetryClient(client: BotTelemetryClient) {
        super.telemetryClient = client ? client : new NullTelemetryClient();
        this.dialogs.telemetryClient = client;
    }

    protected ensureDependenciesInstalled(): void {
        if (this.installedDependencies) {
            return;
        }
        this.installedDependencies = true;

        // Install each trigger actions
        let id = 0;
        for (let i = 0; i < this.triggers.length; i++) {
            const trigger = this.triggers[i];

            // Install any dependencies
            if (typeof ((trigger as any) as DialogDependencies).getDependencies == 'function') {
                ((trigger as any) as DialogDependencies).getDependencies().forEach((child) => this.dialogs.add(child));
            }

            if (trigger.runOnce) {
                this.needsTracker = true;
            }

            if (!trigger.priority) {
                trigger.priority = id.toString();
            }

            if (!trigger.id) {
                trigger.id = id.toString();
                id++;
            }
        }

        if (!this.selector) {
            // Default to first selector
            // TODO: Implement MostSpecificSelector (needs TriggerTree)
            this.selector = new FirstSelector();
        }
        this.selector.initialize(this.triggers, true);
    }

    //---------------------------------------------------------------------------------------------
    // Base Dialog Overrides
    //---------------------------------------------------------------------------------------------

    protected onComputeId(): string {
        return `AdaptiveDialog[]`;
    }

    public async beginDialog(dc: DialogContext, options?: O): Promise<DialogTurnResult> {
        this.onPushScopedServices(dc.context);
        try {
            // Install dependencies on first access
            this.ensureDependenciesInstalled();

            // Initialize event counter
            const dcState = dc.state;
            if (dcState.getValue(DialogPath.EventCounter) == undefined) {
                dcState.setValue(DialogPath.EventCounter, 0);
            }

            // Initialize list of required properties
            if (this.dialogSchema && dcState.getValue(DialogPath.RequiredProperties) == undefined) {
                //  RequiredProperties control what properties must be filled in.
                dcState.setValue(DialogPath.RequiredProperties, this.dialogSchema.required);
            }

            // Initialize change tracker
            if (this.needsTracker && dcState.getValue(AdaptiveDialog.conditionTracker) == undefined) {
                this.triggers.forEach((trigger) => {
                    if (trigger.runOnce && trigger.condition) {
                        const references = Extensions.references(trigger.condition.toExpression());
                        var paths = dcState.trackPaths(references);
                        var triggerPath = `${AdaptiveDialog.conditionTracker}.${trigger.id}.`;
                        dcState.setValue(triggerPath + "paths", paths);
                        dcState.setValue(triggerPath + "lastRun", 0);
                    }
                });
            }

            // Initialize dialog state
            if (options) {
                // Replace initial activeDialog.State with clone of options
                dc.activeDialog.state = JSON.parse(JSON.stringify(options));
            }
            dc.activeDialog.state[this.adaptiveKey] = {};

            // Evaluate events and queue up action changes
            const event: DialogEvent = { name: AdaptiveEvents.beginDialog, value: options, bubble: false };
            await this.onDialogEvent(dc, event);

            // Continue action execution
            return await this.continueActions(dc);
        } finally {
            this.onPopScopedServices(dc.context);
        }
    }

    public async continueDialog(dc: DialogContext): Promise<DialogTurnResult> {
        this.onPushScopedServices(dc.context);
        try {
            this.ensureDependenciesInstalled();

            // Continue action execution
            return await this.continueActions(dc);
        } finally {
            this.onPopScopedServices(dc.context);
        }
    }

    protected async onPreBubbleEvent(dc: DialogContext, event: DialogEvent): Promise<boolean> {
        const sequence = this.toSequenceContext(dc);

        // Process event and queue up any potential interruptions
        return await this.processEvent(sequence, event, true);
    }

    protected async onPostBubbleEvent(dc: DialogContext, event: DialogEvent): Promise<boolean> {
        const sequence = this.toSequenceContext(dc);

        // Process event and queue up any potential interruptions
        return await this.processEvent(sequence, event, false);
    }

    public async resumeDialog(dc: DialogContext, reason: DialogReason, result?: any): Promise<DialogTurnResult> {
        // Containers are typically leaf nodes on the stack but the dev is free to push other dialogs
        // on top of the stack which will result in the container receiving an unexpected call to
        // resumeDialog() when the pushed on dialog ends.
        // To avoid the container prematurely ending we need to implement this method and simply
        // ask our inner dialog stack to re-prompt.
        await this.repromptDialog(dc.context, dc.activeDialog);

        return Dialog.EndOfTurn;
    }

    public async repromptDialog(context: TurnContext, instance: DialogInstance): Promise<void> {
        this.onPushScopedServices(context);
        try {
            // Forward to current sequence action
            const actions = this.getActions(instance);
            if (actions.length > 0) {
                // We need to mockup a DialogContext so that we can call repromptDialog() for the active action
                const actionDC: DialogContext = new DialogContext(this.dialogs, context, actions[0]);
                await actionDC.repromptDialog();
            }
        } finally {
            this.onPopScopedServices(context);
        }
    }

    public createChildContext(parent: DialogContext): DialogContext | undefined {
        const actions = this.getActions(parent.activeDialog);
        if (actions.length > 0) {
            if (!Array.isArray(actions[0].dialogStack)) { actions[0].dialogStack = []; }
            return SequenceContext.create(parent, this.dialogs, actions[0].dialogStack, actions, this.changeKey);
        } else {
            return undefined;
        }
    }

    public getDependencies(): Dialog[] {
        this.ensureDependenciesInstalled();
        return [];
    }

    //---------------------------------------------------------------------------------------------
    // Event Processing
    //---------------------------------------------------------------------------------------------

    protected async processEvent(sequence: SequenceContext, event: DialogEvent, preBubble: boolean): Promise<boolean> {
        const dcState = sequence.state;

        // Save into turn
        dcState.setValue(TurnPath.DIALOGEVENT, event);

        this.ensureDependenciesInstalled();

        // Count of events processed
        var count = dcState.getValue(DialogPath.EventCounter);
        dcState.setValue(DialogPath.EventCounter, ++count);
        
        // Look for triggered rule
        let handled = await this.queueFirstMatch(sequence);
        if (handled) {
            return true;
        }

        // Perform default processing
        let activity: Partial<Activity>;
        if (preBubble) {
            switch (event.name) {
                case AdaptiveEvents.beginDialog:
                    if (!sequence.state.getValue(TurnPath.ACTIVITYPROCESSED)) {
                        const activityReceivedEvent: DialogEvent = {
                            name: AdaptiveEvents.activityReceived,
                            value: sequence.context.activity,
                            bubble: false
                        };
                        handled = await this.processEvent(sequence, activityReceivedEvent, true);
                    }
                    break;
                case AdaptiveEvents.activityReceived:
                    activity = event.value; // WAS sequence.context.activity;
                    if (activity.type === ActivityTypes.Message) {
                        // Recognize utterance
                        const recognizeUtteranceEvent: DialogEvent = {
                            name: AdaptiveEvents.recognizeUtterance,
                            value: event.value, // WAS sequence.context.activity,
                            bubble: false
                        };
                        await this.processEvent(sequence, recognizeUtteranceEvent, true);

                        // Emit leading RecognizedIntent event
                        const recognized = sequence.state.getValue<RecognizerResult>(TurnPath.RECOGNIZED);
                        const recognizedIntentEvent: DialogEvent = {
                            name: AdaptiveEvents.recognizedIntent,
                            value: recognized,
                            bubble: false
<<<<<<< HEAD
                        };
=======
                        }
                        this.processEntities(sequence);
>>>>>>> 32087b26
                        handled = await this.processEvent(sequence, recognizedIntentEvent, true);
                    }

                    // Has an interruption occurred?
                    // - Setting this value to true causes any running inputs to re-prompt when they're
                    //   continued.  The developer can clear this flag if they want the input to instead
                    //   process the users utterance when its continued.
                    if (handled) {
                        sequence.state.setValue(TurnPath.INTERRUPTED, true);
                    }
                    break;
                case AdaptiveEvents.recognizeUtterance:
                    activity = event.value; // WAS sequence.context.activity;
                    if (activity.type == ActivityTypes.Message) {
                        // Recognize utterance
                        const recognized = await this.onRecognize(sequence);
                        sequence.state.setValue(TurnPath.RECOGNIZED, recognized);

                        // Get top scoring intent
                        const { intent, score } = getTopScoringIntent(recognized);
                        sequence.state.setValue(TurnPath.TOPINTENT, intent);
                        sequence.state.setValue(DialogPath.LastIntent, topIntent);
                        sequence.state.setValue(TurnPath.TOPSCORE, score);
                        handled = true;
                    }
                    break;
            }
        } else {
            switch (event.name) {
                case AdaptiveEvents.beginDialog:
                    if (!sequence.state.getValue(TurnPath.ACTIVITYPROCESSED)) {
                        const activityReceivedEvent: DialogEvent = {
                            name: AdaptiveEvents.activityReceived,
                            value: sequence.context.activity,
                            bubble: false
                        };
                        // Emit trailing ActivityReceived event
                        handled = await this.processEvent(sequence, activityReceivedEvent, false);
                    }
                    break;
                case AdaptiveEvents.activityReceived:
                    activity = event.value; // WAS sequence.context.activity;
                    if (activity.type === ActivityTypes.Message) {
                        // Do we have an empty sequence?
                        if (sequence.actions.length == 0) {
                            const unknownIntentEvent: DialogEvent = {
                                name: AdaptiveEvents.unknownIntent,
                                bubble: false
                            };
                            // Emit trailing UnknownIntent event
                            handled = await this.processEvent(sequence, unknownIntentEvent, false);
                        } else {
                            handled = false;
                        }
                    }

                    // Has an interruption occurred?
                    // - Setting this value to true causes any running inputs to re-prompt when they're
                    //   continued.  The developer can clear this flag if they want the input to instead
                    //   process the users utterance when its continued.
                    if (handled) {
                        sequence.state.setValue(TurnPath.INTERRUPTED, true);
                    }
                    break;
            }
        }

        return handled;
    }

    protected async onRecognize(context: TurnContext, activity: Partial<Activity>): Promise<RecognizerResult> {
        const { text, value } = activity;
        const noneIntent: RecognizerResult = {
            text: text || '',
            intents: { 'None': { score: 0.0 } },
            entities: {}
        };

        // Check for submission of an adaptive card
        if (!text && typeof value == 'object' && typeof value['intent'] == 'string') {
            // Map submitted values to a recognizer result
            const recognized: RecognizerResult = {
                text: '',
                intents: {},
                entities: {}
            };
            for (const key in value) {
                if (value.hasOwnProperty(key)) {
                    if (key == 'intent') {
                        recognized.intents[value[key]] = { score: 1.0 };
                    } else {
                        recognized.entities[key] = [value[key]];
                    }
                }
            }

            return recognized;
        } else if (this.recognizer) {
            // Call recognizer as normal and filter to top intent
            const recognized = await this.recognizer.recognize(sequenceContext);
            const { intent } = getTopScoringIntent(recognized);
            for (const key in recognized.intents) {
                if (key != intent) {
                    delete recognized[key];
                }
            }
            return recognized;
        } else {
            return noneIntent;
        }
    }

    private async queueFirstMatch(sequenceContext: SequenceContext): Promise<boolean> {
        const selection = await this.selector.select(sequenceContext);
        if (selection.length > 0) {
            const evt = this.triggers[selection[0]];
            const changes = await evt.execute(sequenceContext);
            if (changes && changes.length > 0) {
                sequenceContext.queueChanges(changes[0]);
                return true;
            }
        }

        return false;
    }

    //---------------------------------------------------------------------------------------------
    // Action Execution
    //---------------------------------------------------------------------------------------------

    protected async continueActions(dc: DialogContext): Promise<DialogTurnResult> {
        // Apply any queued up changes
        const sequence = this.toSequenceContext(dc);
        await sequence.applyChanges();

        // Get a unique instance ID for the current stack entry.
        // - We need to do this because things like cancellation can cause us to be removed
        //   from the stack and we want to detect this so we can stop processing actions.
        const instanceId = this.getUniqueInstanceId(sequence);

        // Create context for active action
        const action = this.createChildContext(sequence) as SequenceContext;
        if (action) {
            // Continue current action
            console.log(`running action: ${ action.actions[0].dialogId }`);
            let result = await action.continueDialog();

            // Start action if not continued
            if (result.status == DialogTurnStatus.empty && this.getUniqueInstanceId(sequence) == instanceId) {
                const nextAction = action.actions[0];
                result = await action.beginDialog(nextAction.dialogId, nextAction.options);
            }

            // Increment turns action count
            // - This helps dialogs being resumed from an interruption to determine if they
            //   should re-prompt or not.
            const actionCount = sequence.state.getValue('turn.actionCount');
            sequence.state.setValue('turn.actionCount', typeof actionCount == 'number' ? actionCount + 1 : 1);

            // Is the action waiting for input or were we cancelled?
            if (result.status == DialogTurnStatus.waiting || this.getUniqueInstanceId(sequence) != instanceId) {
                return result;
            }

            // End current action
            await this.endCurrentAction(sequence);

            // Execute next action
            // - We call continueDialog() on the root dialog to ensure any changes queued up
            //   by the previous actions are applied.
            let root: DialogContext = sequence;
            while (root.parent) {
                root = root.parent;
            }
            return await root.continueDialog();
        } else {
            return await this.onEndOfActions(sequence);
        }
    }

    protected async endCurrentAction(sequence: SequenceContext): Promise<boolean> {
        if (sequence.actions.length > 0) {
            sequence.actions.shift();
            if (sequence.actions.length == 0) {
                return await sequence.emitEvent(AdaptiveEvents.sequenceEnded, undefined, false);
            }
        }

        return false;
    }

    protected async onEndOfActions(sequence: SequenceContext): Promise<DialogTurnResult> {
        // End dialog and return result
        if (sequence.activeDialog) {
            if (this.shouldEnd(sequence)) {
                const state: AdaptiveDialogState<O> = sequence.activeDialog.state;
                return await sequence.endDialog(state.result);
            }
            return Dialog.EndOfTurn;
        } else {
            return { status: DialogTurnStatus.cancelled };
        }
    }

    protected onPushScopedServices(context: TurnContext): void {
        if (this.generator) {
            context.pushTurnState('LanguageGenerator', this.generator);
        }
        if (this.recognizer) {
            context.pushTurnState('Recognizer', this.recognizer);
        }
    }

    protected onPopScopedServices(context: TurnContext): void {
        if (this.generator) {
            context.popTurnState('LanguageGenerator');
        }
        if (this.recognizer) {
            context.popTurnState('Recognizer');
        }
    }

    private getUniqueInstanceId(dc: DialogContext): string {
        return dc.stack.length > 0 ? `${ dc.stack.length }:${ dc.activeDialog.id }` : '';
    }

    private shouldEnd(dc: DialogContext): boolean {
        return this.autoEndDialog;
    }

    private toSequenceContext(dc: DialogContext): SequenceContext<O> {
        return SequenceContext.clone(dc, this.getActions(dc.activeDialog), this.changeKey);
    }

    private getActions(instance: DialogInstance): ActionState[] {
<<<<<<< HEAD
        const state: AdaptiveDialogState<O> = instance.state;
        if (!state._adaptive) { state._adaptive = {}; }
        if (!Array.isArray(state._adaptive.actions)) { state._adaptive.actions = []; }
        return state._adaptive.actions;
=======
        const state: AdaptiveDialogState<O> = instance.state[this.adaptiveKey];
        return state && Array.isArray(state.actions) ? state.actions : [];
    }

    /**
     * Process entities to identify ambiguity and possible assigment to properties.  Broadly the steps are:
     * Normalize entities to include meta-data
     * Check to see if an entity is in response to a previous ambiguity event
     * Assign entities to possible properties
     * Merge new queues into existing queues of ambiguity events
    */
    private processEntities(sequence: SequenceContext): void {
        const dcState = sequence.state;

        if (this.dialogSchema)
        {
            if (dcState.TryGetValue<string>(DialogPath.LastEvent, out var lastEvent))
            {
                dcState.RemoveValue(DialogPath.LastEvent);
            }

            var queues = EntityEvents.Read(context);
            var entities = NormalizeEntities(context);
            var utterance = context.Context.Activity?.AsMessageActivity()?.Text;
            if (!dcState.TryGetValue<string[]>(DialogPath.ExpectedProperties, out var expected))
            {
                expected = new string[0];
            }

            // Utterance is a special entity that corresponds to the full utterance
            entities["utterance"] = new List<EntityInfo> { new EntityInfo { Priority = int.MaxValue, Coverage = 1.0, Start = 0, End = utterance.Length, Name = "utterance", Score = 0.0, Type = "string", Value = utterance, Text = utterance } };
            var recognized = AssignEntities(context, entities, expected, queues, lastEvent);
            var unrecognized = SplitUtterance(utterance, recognized);

            // TODO: Is this actually useful information?
            dcState.SetValue(TurnPath.UNRECOGNIZEDTEXT, unrecognized);
            dcState.SetValue(TurnPath.RECOGNIZEDENTITIES, recognized);
            var turn = dcState.GetValue<uint>(DialogPath.EventCounter);
            CombineOldEntityToProperties(queues, turn);
            queues.Write(context);
        }
>>>>>>> 32087b26
    }

}<|MERGE_RESOLUTION|>--- conflicted
+++ resolved
@@ -11,12 +11,9 @@
 } from 'botbuilder-core';
 import {
     Dialog, DialogInstance, DialogReason, DialogTurnResult, DialogTurnStatus, DialogEvent,
-<<<<<<< HEAD
-    DialogContext, DialogContainer, DialogDependencies, TurnPath
-=======
-    DialogContext, DialogConfiguration, DialogContainer, DialogDependencies, TurnPath, DialogPath
->>>>>>> 32087b26
+    DialogContext, DialogContainer, DialogDependencies, TurnPath, DialogPath
 } from 'botbuilder-dialogs';
+import { Extensions } from 'adaptive-expressions';
 import {
     AdaptiveEvents, SequenceContext, AdaptiveDialogState, ActionState
 } from './sequenceContext';
@@ -26,36 +23,6 @@
 import { FirstSelector } from './selectors';
 import { SchemaHelper } from './schemaHelper';
 import { LanguageGenerator } from './languageGenerator';
-import { Extensions } from 'botframework-expressions';
-
-<<<<<<< HEAD
-export class AdaptiveDialog<O extends object = {}> extends DialogContainer<O> {
-
-=======
-export interface AdaptiveDialogConfiguration extends DialogConfiguration {
-    /**
-     * (Optional) planning triggers to evaluate for each conversational turn.
-     */
-    triggers?: OnCondition[];
-
-    /**
-     * (Optional) recognizer used to analyze any message utterances.
-     */
-    recognizer?: Recognizer;
-
-    /**
-     * (Optional) flag that determines whether the dialog automatically ends when the plan is out
-     * of actions. Defaults to `false` for the root dialog and `true` for child dialogs.
-     */
-    autoEndDialog?: boolean;
-
-    /**
-     * (Optional) The selector for picking the possible events to execute.
-     */
-    selector: TriggerSelector;
-}
-
-const LANGUAGE_GENERATOR = 'LanguageGenerator';
 
 export class AdaptiveDialog<O extends object = {}> extends DialogContainer<O> {
 
@@ -64,7 +31,6 @@
     
     private readonly adaptiveKey = '_adaptive';
     private readonly generatorTurnKey = Symbol('generatorTurn');
->>>>>>> 32087b26
     private readonly changeKey = Symbol('changes');
 
     private installedDependencies = false;
@@ -185,14 +151,14 @@
 
             // Initialize event counter
             const dcState = dc.state;
-            if (dcState.getValue(DialogPath.EventCounter) == undefined) {
-                dcState.setValue(DialogPath.EventCounter, 0);
+            if (dcState.getValue(DialogPath.eventCounter) == undefined) {
+                dcState.setValue(DialogPath.eventCounter, 0);
             }
 
             // Initialize list of required properties
-            if (this.dialogSchema && dcState.getValue(DialogPath.RequiredProperties) == undefined) {
+            if (this.dialogSchema && dcState.getValue(DialogPath.requiredProperties) == undefined) {
                 //  RequiredProperties control what properties must be filled in.
-                dcState.setValue(DialogPath.RequiredProperties, this.dialogSchema.required);
+                dcState.setValue(DialogPath.requiredProperties, this.dialogSchema.required);
             }
 
             // Initialize change tracker
@@ -301,13 +267,13 @@
         const dcState = sequence.state;
 
         // Save into turn
-        dcState.setValue(TurnPath.DIALOGEVENT, event);
+        dcState.setValue(TurnPath.dialogEvent, event);
 
         this.ensureDependenciesInstalled();
 
         // Count of events processed
-        var count = dcState.getValue(DialogPath.EventCounter);
-        dcState.setValue(DialogPath.EventCounter, ++count);
+        var count = dcState.getValue(DialogPath.eventCounter);
+        dcState.setValue(DialogPath.eventCounter, ++count);
         
         // Look for triggered rule
         let handled = await this.queueFirstMatch(sequence);
@@ -320,7 +286,7 @@
         if (preBubble) {
             switch (event.name) {
                 case AdaptiveEvents.beginDialog:
-                    if (!sequence.state.getValue(TurnPath.ACTIVITYPROCESSED)) {
+                    if (!sequence.state.getValue(TurnPath.activityProcessed)) {
                         const activityReceivedEvent: DialogEvent = {
                             name: AdaptiveEvents.activityReceived,
                             value: sequence.context.activity,
@@ -341,17 +307,13 @@
                         await this.processEvent(sequence, recognizeUtteranceEvent, true);
 
                         // Emit leading RecognizedIntent event
-                        const recognized = sequence.state.getValue<RecognizerResult>(TurnPath.RECOGNIZED);
+                        const recognized = sequence.state.getValue<RecognizerResult>(TurnPath.recognized);
                         const recognizedIntentEvent: DialogEvent = {
                             name: AdaptiveEvents.recognizedIntent,
                             value: recognized,
                             bubble: false
-<<<<<<< HEAD
-                        };
-=======
                         }
                         this.processEntities(sequence);
->>>>>>> 32087b26
                         handled = await this.processEvent(sequence, recognizedIntentEvent, true);
                     }
 
@@ -360,21 +322,21 @@
                     //   continued.  The developer can clear this flag if they want the input to instead
                     //   process the users utterance when its continued.
                     if (handled) {
-                        sequence.state.setValue(TurnPath.INTERRUPTED, true);
+                        sequence.state.setValue(TurnPath.interrupted, true);
                     }
                     break;
                 case AdaptiveEvents.recognizeUtterance:
                     activity = event.value; // WAS sequence.context.activity;
                     if (activity.type == ActivityTypes.Message) {
                         // Recognize utterance
-                        const recognized = await this.onRecognize(sequence);
-                        sequence.state.setValue(TurnPath.RECOGNIZED, recognized);
+                        const recognized = await this.onRecognize(sequence, activity);
+                        sequence.state.setValue(TurnPath.recognized, recognized);
 
                         // Get top scoring intent
                         const { intent, score } = getTopScoringIntent(recognized);
-                        sequence.state.setValue(TurnPath.TOPINTENT, intent);
-                        sequence.state.setValue(DialogPath.LastIntent, topIntent);
-                        sequence.state.setValue(TurnPath.TOPSCORE, score);
+                        sequence.state.setValue(TurnPath.topIntent, intent);
+                        sequence.state.setValue(DialogPath.lastIntent, intent);
+                        sequence.state.setValue(TurnPath.topScore, score);
                         handled = true;
                     }
                     break;
@@ -382,7 +344,7 @@
         } else {
             switch (event.name) {
                 case AdaptiveEvents.beginDialog:
-                    if (!sequence.state.getValue(TurnPath.ACTIVITYPROCESSED)) {
+                    if (!sequence.state.getValue(TurnPath.activityProcessed)) {
                         const activityReceivedEvent: DialogEvent = {
                             name: AdaptiveEvents.activityReceived,
                             value: sequence.context.activity,
@@ -413,7 +375,7 @@
                     //   continued.  The developer can clear this flag if they want the input to instead
                     //   process the users utterance when its continued.
                     if (handled) {
-                        sequence.state.setValue(TurnPath.INTERRUPTED, true);
+                        sequence.state.setValue(TurnPath.interrupted, true);
                     }
                     break;
             }
@@ -422,7 +384,7 @@
         return handled;
     }
 
-    protected async onRecognize(context: TurnContext, activity: Partial<Activity>): Promise<RecognizerResult> {
+    protected async onRecognize(dc: DialogContext, activity: Partial<Activity>): Promise<RecognizerResult> {
         const { text, value } = activity;
         const noneIntent: RecognizerResult = {
             text: text || '',
@@ -451,7 +413,7 @@
             return recognized;
         } else if (this.recognizer) {
             // Call recognizer as normal and filter to top intent
-            const recognized = await this.recognizer.recognize(sequenceContext);
+            const recognized = await this.recognizer.recognize(dc);
             const { intent } = getTopScoringIntent(recognized);
             for (const key in recognized.intents) {
                 if (key != intent) {
@@ -535,9 +497,6 @@
     protected async endCurrentAction(sequence: SequenceContext): Promise<boolean> {
         if (sequence.actions.length > 0) {
             sequence.actions.shift();
-            if (sequence.actions.length == 0) {
-                return await sequence.emitEvent(AdaptiveEvents.sequenceEnded, undefined, false);
-            }
         }
 
         return false;
@@ -547,8 +506,8 @@
         // End dialog and return result
         if (sequence.activeDialog) {
             if (this.shouldEnd(sequence)) {
-                const state: AdaptiveDialogState<O> = sequence.activeDialog.state;
-                return await sequence.endDialog(state.result);
+                const result = sequence.state.getValue(this.defaultResultProperty);
+                return await sequence.endDialog(result);
             }
             return Dialog.EndOfTurn;
         } else {
@@ -587,12 +546,6 @@
     }
 
     private getActions(instance: DialogInstance): ActionState[] {
-<<<<<<< HEAD
-        const state: AdaptiveDialogState<O> = instance.state;
-        if (!state._adaptive) { state._adaptive = {}; }
-        if (!Array.isArray(state._adaptive.actions)) { state._adaptive.actions = []; }
-        return state._adaptive.actions;
-=======
         const state: AdaptiveDialogState<O> = instance.state[this.adaptiveKey];
         return state && Array.isArray(state.actions) ? state.actions : [];
     }
@@ -605,6 +558,7 @@
      * Merge new queues into existing queues of ambiguity events
     */
     private processEntities(sequence: SequenceContext): void {
+        /*
         const dcState = sequence.state;
 
         if (this.dialogSchema)
@@ -634,7 +588,7 @@
             CombineOldEntityToProperties(queues, turn);
             queues.Write(context);
         }
->>>>>>> 32087b26
+        */
     }
 
 }