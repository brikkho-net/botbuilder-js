/**
 * @module botbuilder-dialogs-adaptive
 */
/**
 * Copyright (c) Microsoft Corporation. All rights reserved.
 * Licensed under the MIT License.
 */
<<<<<<< HEAD
import { OnCondition } from '../conditions/onCondition';
import { TriggerSelector } from '../triggerSelector';
import { SequenceContext } from '../sequenceContext';
import { BoolExpression } from '../expressions';
=======
import { Expression, ExpressionEngine, ExpressionParser, ExpressionParserInterface } from "botframework-expressions";
import { OnCondition } from "../conditions/onCondition";
import { TriggerSelector } from "../triggerSelector";
import { SequenceContext } from "../sequenceContext";
>>>>>>> 32087b26

/**
 * Select between two rule selectors based on a condition.
 */
export class ConditionalSelector implements TriggerSelector {
    private _conditionals: OnCondition[];
    private _evaluate: boolean;

    /**
     * Expression that determines which selector to use.
     */
    public condition: BoolExpression;

    /**
     * Gets or sets selector if condition is true.
     */
    public ifTrue: TriggerSelector;

    /**
     * Gets or sets selector if condition is false.
     */
    public ifFalse: TriggerSelector;

    /**
     * Gets or sets the expression parser to use.
     */
    public parser: ExpressionParserInterface = new ExpressionEngine()

    public initialize(conditionals: OnCondition[], evaluate: boolean): void {
        this._conditionals = conditionals;
        this._evaluate = evaluate;
    }

    public select(context: SequenceContext): Promise<number[]> {
        let selector: TriggerSelector;
        if (this.condition && this.condition.getValue(context.state)) {
            selector = this.ifTrue;
            this.ifTrue.initialize(this._conditionals, this._evaluate);
        } else {
            selector = this.ifFalse;
            this.ifFalse.initialize(this._conditionals, this._evaluate);
        }
        return selector.select(context);
    }
}<|MERGE_RESOLUTION|>--- conflicted
+++ resolved
@@ -5,17 +5,11 @@
  * Copyright (c) Microsoft Corporation. All rights reserved.
  * Licensed under the MIT License.
  */
-<<<<<<< HEAD
+import { ExpressionEngine, ExpressionParserInterface } from 'adaptive-expressions';
 import { OnCondition } from '../conditions/onCondition';
 import { TriggerSelector } from '../triggerSelector';
 import { SequenceContext } from '../sequenceContext';
 import { BoolExpression } from '../expressions';
-=======
-import { Expression, ExpressionEngine, ExpressionParser, ExpressionParserInterface } from "botframework-expressions";
-import { OnCondition } from "../conditions/onCondition";
-import { TriggerSelector } from "../triggerSelector";
-import { SequenceContext } from "../sequenceContext";
->>>>>>> 32087b26
 
 /**
  * Select between two rule selectors based on a condition.
