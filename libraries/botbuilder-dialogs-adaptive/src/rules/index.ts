--- conflicted
+++ resolved
@@ -6,10 +6,6 @@
  * Licensed under the MIT License.
  */
 export * from './eventRule';
-<<<<<<< HEAD
-export * from './rule';
-=======
 export * from './planningRule';
->>>>>>> 854247b3
 export * from './intentRule';
 export * from './unknownIntentRule';
