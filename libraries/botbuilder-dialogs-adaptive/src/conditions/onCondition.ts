--- conflicted
+++ resolved
@@ -5,14 +5,7 @@
  * Copyright (c) Microsoft Corporation. All rights reserved.
  * Licensed under the MIT License.
  */
-<<<<<<< HEAD
-import { Dialog, DialogDependencies, PathInterface } from 'botbuilder-dialogs';
-import { Expression, ExpressionParserInterface, ExpressionType, Constant, ExpressionEngine } from 'botframework-expressions';
-import { SequenceContext, ActionChangeList, ActionState, ActionChangeType } from '../sequenceContext';
-
-export class OnCondition implements DialogDependencies, PathInterface {
-=======
-import { Dialog, DialogDependencies, Configurable } from 'botbuilder-dialogs';
+import { Dialog, DialogDependencies, Configurable, PathInterface } from 'botbuilder-dialogs';
 import { Expression, ExpressionParserInterface, ExpressionType, Constant, ExpressionEngine } from 'botframework-expressions';
 import { SequenceContext, ActionChangeList, ActionState, ActionChangeType } from '../sequenceContext';
 
@@ -21,11 +14,10 @@
     actions?: Dialog[];
 }
 
-export class OnCondition extends Configurable implements DialogDependencies {
+export class OnCondition extends Configurable implements DialogDependencies, PathInterface {
     
     public static declarativeType = 'Microsoft.OnCondition';
 
->>>>>>> 6efea7b3
     /**
      * Evaluates the rule and returns a predicted set of changes that should be applied to the
      * current plan.
@@ -38,11 +30,8 @@
     private readonly _extraConstraints: Expression[] = [];
     private _fullConstraint: Expression;
 
-<<<<<<< HEAD
     public path: string;
 
-=======
->>>>>>> 6efea7b3
     /**
      * Gets or sets the condition which needs to be met for the actions to be executed (OPTIONAL).
      */
