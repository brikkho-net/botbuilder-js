/**
 * @module botbuilder-planning
 */
/**
 * Copyright (c) Microsoft Corporation. All rights reserved.
 * Licensed under the MIT License.
 */
import { DialogCommand, DialogTurnResult, Dialog, DialogConfiguration } from 'botbuilder-dialogs';
<<<<<<< HEAD
import { ExpressionEngine } from 'botbuilder-expression-parser';
import { Expression } from 'botbuilder-expression';
import { ExpressionArgument } from './setProperty';
=======
>>>>>>> 26292ef8
import { SequenceContext, StepState, StepChangeType } from '../sequenceContext';
import { ExpressionPropertyValue, ExpressionProperty } from '../expressionProperty';

export interface IfConditionConfiguration extends DialogConfiguration {
    /**
     * The conditional expression to evaluate.
     */
    condition?: ExpressionPropertyValue<boolean>;
    
    /**
     * The steps to run if [condition](#condition) returns true.
     */
    steps?: Dialog[];

    /**
     * The steps to run if [condition](#condition) returns false.
     */
    elseSteps?: Dialog[];
}

export class IfCondition extends DialogCommand {
    /**
     * The conditional expression to evaluate.
     */
    public condition: ExpressionProperty<boolean>;

    /**
     * The steps to run if [condition](#condition) returns true.
     */
    public steps: Dialog[] = [];

    /**
     * The steps to run if [condition](#condition) returns false.
     */
    public elseSteps: Dialog[] = [];

    /**
     * Creates a new `IfCondition` instance.
     * @param condition The conditional expression to evaluate.
     * @param steps The steps to run if the condition returns true. 
     */
<<<<<<< HEAD
    constructor(condition?: ExpressionArgument<boolean>, steps?: Dialog[]) {
=======
    constructor(condition?: ExpressionPropertyValue<boolean>, steps?: Dialog[]) {
>>>>>>> 26292ef8
        super();
        if (condition) { this.condition = new ExpressionProperty(condition) }
        if (Array.isArray(steps)) { this.steps = steps }
    }

    protected onComputeID(): string {
        const label = this.condition ? this.condition.toString() : '';
        return `if[${this.hashedLabel(label)}]`;
    }

    public configure(config: IfConditionConfiguration): this {
        for (const key in config) {
            if (config.hasOwnProperty(key)) {
                const value = config[key];
                switch(key) {
                    case 'condition':
                        this.condition = new ExpressionProperty(value);
                        break;
                    default:
                        super.configure({ [key]: value });
                        break;
                }
            }
        }

        return this;
    }

    public getDependencies(): Dialog[] {
        return this.steps.concat(this.elseSteps);
    }

    public else(steps: Dialog[]): this {
        this.elseSteps = steps;
        return this;
    }

    protected async onRunCommand(sequence: SequenceContext, options: object): Promise<DialogTurnResult> {
        // Ensure planning context and condition
        if (!(sequence instanceof SequenceContext)) { throw new Error(`${this.id}: should only be used within an AdaptiveDialog.`) }
        if (!this.condition) { throw new Error(`${this.id}: no conditional expression specified.`) }

        // Evaluate expression
        const memory = sequence.state.toJSON();
        const value = this.condition.evaluate(this.id, memory);

        // Check for truthy returned value
        const triggered = value ? this.steps : this.elseSteps;

        // Queue up steps that should run after current step
        if (triggered.length > 0) {
            const steps = triggered.map((step) => {
                return {
                    dialogStack: [],
                    dialogId: step.id,
                    options: options
                } as StepState
            });
            await sequence.queueChanges({ changeType: StepChangeType.insertSteps, steps: steps });
        } 

        return await sequence.endDialog();
    }
}<|MERGE_RESOLUTION|>--- conflicted
+++ resolved
@@ -6,12 +6,6 @@
  * Licensed under the MIT License.
  */
 import { DialogCommand, DialogTurnResult, Dialog, DialogConfiguration } from 'botbuilder-dialogs';
-<<<<<<< HEAD
-import { ExpressionEngine } from 'botbuilder-expression-parser';
-import { Expression } from 'botbuilder-expression';
-import { ExpressionArgument } from './setProperty';
-=======
->>>>>>> 26292ef8
 import { SequenceContext, StepState, StepChangeType } from '../sequenceContext';
 import { ExpressionPropertyValue, ExpressionProperty } from '../expressionProperty';
 
@@ -53,11 +47,7 @@
      * @param condition The conditional expression to evaluate.
      * @param steps The steps to run if the condition returns true. 
      */
-<<<<<<< HEAD
-    constructor(condition?: ExpressionArgument<boolean>, steps?: Dialog[]) {
-=======
     constructor(condition?: ExpressionPropertyValue<boolean>, steps?: Dialog[]) {
->>>>>>> 26292ef8
         super();
         if (condition) { this.condition = new ExpressionProperty(condition) }
         if (Array.isArray(steps)) { this.steps = steps }
