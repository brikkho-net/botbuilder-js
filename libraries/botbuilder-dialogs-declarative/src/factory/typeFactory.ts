--- conflicted
+++ resolved
@@ -6,13 +6,6 @@
  * Licensed under the MIT License.
  */
 
-<<<<<<< HEAD
-=======
-import { AdaptiveDialog, SendActivity, TextInput, ConfirmInput, NumberInput, ChoiceInput, EndTurn, IfCondition, RegExpRecognizer, OnIntent, OnUnknownIntent, CancelAllDialogs, DeleteProperty, EditArray, EditActions, EmitEvent, EndDialog, ForEach, ForEachPage, LogAction, RepeatDialog, ReplaceDialog, SendList, SetProperty, DatetimeInput, OAuthInput, SwitchCondition, InitProperty, TraceActivity, HttpMethod, HttpRequest } from 'botbuilder-dialogs-adaptive';
-
-import { ConfigurableTypeBuilder } from './configurableTypeBuilder';
-import { DefaultTypeBuilder } from './defaultTypeBuilder';
->>>>>>> 9d312f34
 import { ITypeBuilder } from './typeBuilder';
 
 /**
@@ -57,73 +50,4 @@
 
         return builder.build(config);
     }
-<<<<<<< HEAD
-}
-=======
-
-    private registerBuiltIns(): void {
-        // Input
-        this.register('Microsoft.TextInput', new ConfigurableTypeBuilder(TextInput));
-        this.register('Microsoft.ConfirmInput', new ConfigurableTypeBuilder(ConfirmInput));
-        this.register('Microsoft.FloatInput', new ConfigurableTypeBuilder(NumberInput));
-        this.register('Microsoft.IntegerInput', new ConfigurableTypeBuilder(NumberInput));
-        this.register('Microsoft.ChoiceInput', new ConfigurableTypeBuilder(ChoiceInput));
-        this.register('Microsoft.DatetimeInput', new ConfigurableTypeBuilder(DatetimeInput));
-        this.register('Microsoft.OAuthInput', new ConfigurableTypeBuilder(OAuthInput));
-
-        // Actions
-        this.register('Microsoft.IfCondition', new ConfigurableTypeBuilder(IfCondition));
-        this.register('Microsoft.CancelAllDialogs', new ConfigurableTypeBuilder(CancelAllDialogs));
-        this.register('Microsoft.DeleteProperty', new ConfigurableTypeBuilder(DeleteProperty));
-        this.register('Microsoft.EditArray', new ConfigurableTypeBuilder(EditArray));
-        this.register('Microsoft.EditActions', new ConfigurableTypeBuilder(EditActions));
-        this.register('Microsoft.EmitEvent', new ConfigurableTypeBuilder(EmitEvent));
-        this.register('Microsoft.EndDialog', new ConfigurableTypeBuilder(EndDialog));
-        this.register('Microsoft.EndTurn', new ConfigurableTypeBuilder(EndTurn));
-        this.register('Microsoft.ForEach', new ConfigurableTypeBuilder(ForEach));
-        this.register('Microsoft.ForEachPage', new ConfigurableTypeBuilder(ForEachPage));
-        this.register('Microsoft.LogAction', new ConfigurableTypeBuilder(LogAction));
-        this.register('Microsoft.RepeatDialog', new ConfigurableTypeBuilder(RepeatDialog));
-        this.register('Microsoft.ReplaceDialog', new ConfigurableTypeBuilder(ReplaceDialog));
-        this.register('Microsoft.SendActivity', new ConfigurableTypeBuilder(SendActivity));
-        this.register('Microsoft.SendList', new ConfigurableTypeBuilder(SendList));
-        this.register('Microsoft.SetProperty', new ConfigurableTypeBuilder(SetProperty));
-        this.register('Microsoft.SwitchCondition', new ConfigurableTypeBuilder(SwitchCondition));
-        this.register('Microsoft.InitProperty', new ConfigurableTypeBuilder(InitProperty));
-        this.register('Microsoft.TraceActivity', new ConfigurableTypeBuilder(TraceActivity));
-        this.register('Microsoft.HttpRequest', new ConfigurableTypeBuilder(HttpRequest));
-
-        // Dialogs
-        this.register('Microsoft.AdaptiveDialog', new ConfigurableTypeBuilder(AdaptiveDialog));
-
-        // Conditions
-        this.register('Microsoft.OnUnknownIntent', new DefaultTypeBuilder(OnUnknownIntent));
-        this.register('Microsoft.OnIntent', new CustomTypeBuilder((config) => {
-            let condition = new OnIntent();
-
-            if(config && config['intent']) {
-                condition.intent = config['intent'];
-            }
-            return condition;
-        }));
-
-        // Recognizers
-        this.register('Microsoft.RegexRecognizer', new CustomTypeBuilder((config) => {
-            let recognizer = new RegExpRecognizer();
-
-            if (config && config['intents']) {
-                // The declarative format models intents and expressions as a dictionary
-                const intents: {[intent: string]: string} = <{[intent: string]: string}>config['intents'];
-
-                if (intents) {
-                    for (const [key, value] of Object.entries(intents)) {
-                        recognizer.addIntent(key, new RegExp(value, 'i'));
-                    }
-                }
-            }
-
-            return recognizer;
-        }));
-    }
- }
->>>>>>> 9d312f34
+}