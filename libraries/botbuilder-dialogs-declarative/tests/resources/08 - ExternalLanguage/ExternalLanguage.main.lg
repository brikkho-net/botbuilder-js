# help
- ```
    I can tell jokes and also forsee the future!
    [Suggestions=Joke|Fortune|Help]
    ```
   
# welcome-user
- Hello @{user.name}, nice talking to you!
- Howdy @{user.name}!

# prompt-name
- What's your name?

# welcome
- Zoidberg here, welcome to my world! 
- Hello, my name is Zoidberg and I'll be your guide. 
- Hail Zoidberg!

# Greeting.Name.initialPrompt
- Hello. What is your name?
- I would like to know you better, what's your name?
- I would like to know you better, what's your name?

# Greeting.Name.retryPrompt
- @{Greeting.Name.initialPrompt()}

# Greeting.Name.notMatched
- That didn't match what I'm looking for, your name needs to be between 3 and 50 characters.
- Oh no, I'm silly and confused again.

# Greeting.GreetUser
<<<<<<< HEAD
- Hello {user.name}, nice to talk to you!
- Hi {user.name}, you seem nice!
- Whassup {user.name}?  
=======
- Hello @{user.name}, nice to talk to you!
- Hi @{user.name}, you seem nice!
- Whassup @{user.name}?  
>>>>>>> 53ba6f5a
<|MERGE_RESOLUTION|>--- conflicted
+++ resolved
@@ -29,12 +29,6 @@
 - Oh no, I'm silly and confused again.
 
 # Greeting.GreetUser
-<<<<<<< HEAD
 - Hello {user.name}, nice to talk to you!
 - Hi {user.name}, you seem nice!
-- Whassup {user.name}?  
-=======
-- Hello @{user.name}, nice to talk to you!
-- Hi @{user.name}, you seem nice!
-- Whassup @{user.name}?  
->>>>>>> 53ba6f5a
+- Whassup {user.name}?  