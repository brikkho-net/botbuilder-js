--- conflicted
+++ resolved
@@ -5,22 +5,16 @@
  * Copyright (c) Microsoft Corporation. All rights reserved.
  * Licensed under the MIT License.
  */
-<<<<<<< HEAD
 import { MemoryScope } from './memoryScope';
-import { ScopePath } from './scopePath';
+import { ScopePath } from '../scopePath';
 import { DialogContext } from '../../dialogContext';
-=======
-import { MemoryScope } from "./memoryScope";
-import { ScopePath } from "../../constants";
-import { DialogContext } from "../../dialogContext";
->>>>>>> 32087b26
 
 /**
  * ThisMemoryScope maps "this" -> dc.activeDialog.state
  */
 export class ThisMemoryScope extends MemoryScope {
-    constructor() {
-        super(ScopePath.THIS);
+    public constructor() {
+        super(ScopePath.this);
     }
 
     public getMemory(dc: DialogContext): object {
