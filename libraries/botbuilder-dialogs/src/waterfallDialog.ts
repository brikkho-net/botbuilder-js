/**
 * @module botbuilder-dialogs
 */
/**
 * Copyright (c) Microsoft Corporation. All rights reserved.
 * Licensed under the MIT License.
 */
import { ActivityTypes } from 'botbuilder-core';
import { TurnContext } from 'botbuilder-core';
import { DialogInstance } from './dialog';
import { Dialog, DialogReason, DialogTurnResult } from './dialog';
import { DialogContext } from './dialogContext';
import { WaterfallStepContext } from './waterfallStepContext';

/**
 * Function signature of an individual waterfall step.
 *
 * ```TypeScript
 * type WaterfallStep<O extends object = {}> = (step: WaterfallStepContext<O>) => Promise<DialogTurnResult>;
 * ```
 * @param O (Optional) type of dialog options passed into the step.
 * @param WaterfallStep.step Contextual information for the current step being executed.
 */
export type WaterfallStep<O extends object = {}> = (step: WaterfallStepContext<O>) => Promise<DialogTurnResult>;

/**
 * A waterfall is a dialog that's optimized for prompting a user with a series of questions.
 *
 * @remarks
 * Waterfalls accept a stack of functions which will be executed in sequence. Each waterfall step
 * can ask a question of the user and the user's response will be passed to the next step in the
 * waterfall via `step.result`. A special `step.value` object can be used to persist values between
 * steps:
 *
 * ```JavaScript
 * const { ComponentDialog, WaterfallDialog, TextPrompt, NumberPrompt } = require('botbuilder-dialogs);
 *
 * class FillProfileDialog extends ComponentDialog {
 *     constructor(dialogId) {
 *         super(dialogId);
 *
 *         // Add control flow dialogs
 *         this.addDialog(new WaterfallDialog('start', [
 *             async (step) => {
 *                 // Ask user their name
 *                 return await step.prompt('namePrompt', `What's your name?`);
 *             },
 *             async (step) => {
 *                 // Remember the users answer
 *                 step.values['name'] = step.result;
 *
 *                 // Ask user their age.
 *                 return await step.prompt('agePrompt', `Hi ${step.values['name']}. How old are you?`);
 *             },
 *             async (step) => {
 *                 // Remember the users answer
 *                 step.values['age'] = step.result;
 *
 *                 // End the component and return the completed profile.
 *                 return await step.endDialog(step.values);
 *             }
 *         ]));
 *
 *         // Add prompts
 *         this.addDialog(new TextPrompt('namePrompt'));
 *         this.addDialog(new NumberPrompt('agePrompt'))
 *     }
 * }
 * module.exports.FillProfileDialog = FillProfileDialog;
 * ```
 */
export class WaterfallDialog<O extends object = {}> extends Dialog<O> {
    private readonly steps: WaterfallStep<O>[];

    /**
     * Creates a new waterfall dialog containing the given array of steps.
     *
     * @remarks
     * See the [addStep()](#addstep) function for details on creating a valid step function.
     * @param dialogId (Optional) unique ID of the dialog within the component or set its being added to.
     * @param steps (Optional) array of asynchronous waterfall step functions.
     */
    constructor(dialogId?: string, steps?: WaterfallStep<O>[]) {
        super(dialogId);
        this.steps = [];
        if (steps) {
            this.steps = steps.slice(0);
        }
    }

    /**
     * Adds a new step to the waterfall.
     *
     * @remarks
     * All step functions should be asynchronous and return a `DialogTurnResult`. The
     * `WaterfallStepContext` passed into your function derives from `DialogContext` and contains
     * numerous stack manipulation methods which return a `DialogTurnResult` so you can typically
     * just return the result from the DialogContext method you call.
     *
     * The step function itself can be either an asynchronous closure:
     *
     * ```JavaScript
     * const helloDialog = new WaterfallDialog('hello');
     *
     * helloDialog.addStep(async (step) => {
     *     await step.context.sendActivity(`Hello World!`);
     *     return await step.endDialog();
     * });
     * ```
     *
     * A named async function:
     *
     * ```JavaScript
     * async function helloWorldStep(step) {
     *     await step.context.sendActivity(`Hello World!`);
     *     return await step.endDialog();
     * }
     *
     * helloDialog.addStep(helloWorldStep);
     * ```
     *
     * Or a class method that's been bound to its `this` pointer:
     *
     * ```JavaScript
     * helloDialog.addStep(this.helloWorldStep.bind(this));
     * ```
     * @param step Asynchronous step function to call.
     */
    public addStep(step: WaterfallStep<O>): this {
        this.steps.push(step);

        return this;
    }

    public async beginDialog(dc: DialogContext, options?: O): Promise<DialogTurnResult> {
        // Initialize waterfall state
        const state: WaterfallDialogState = dc.activeDialog.state as WaterfallDialogState;
        state.options = options || {};
        state.values = {
            instanceId: generate_guid()
        };

<<<<<<< HEAD
        this.telemetryClient.trackEvent({
            name: 'WaterfallStart', properties: {
                'DialogId': this.id,
                'InstanceId': state.values['instanceId']
            }
        });
=======
        this.telemetryClient.trackEvent({name: 'WaterfallStart', properties: {
            'DialogId': this.id,
            'InstanceId': state.values['instanceId']
        }});
>>>>>>> 22a34be0

        // Run the first step
        return await this.runStep(dc, 0, DialogReason.beginCalled);
    }

    public async continueDialog(dc: DialogContext): Promise<DialogTurnResult> {
        // Don't do anything for non-message activities
        if (dc.context.activity.type !== ActivityTypes.Message) {
            return Dialog.EndOfTurn;
        }

        // Run next step with the message text as the result.
        return await this.resumeDialog(dc, DialogReason.continueCalled, dc.context.activity.text);
    }

    public async resumeDialog(dc: DialogContext, reason: DialogReason, result?: any): Promise<DialogTurnResult> {
        // Increment step index and run step
        const state: WaterfallDialogState = dc.activeDialog.state as WaterfallDialogState;

        return await this.runStep(dc, state.stepIndex + 1, reason, result);
    }

    /**
     * Called when an individual waterfall step is being executed.
     *
     * @remarks
     * SHOULD be overridden by derived class that want to add custom logging semantics.
     *
     * ```JavaScript
     * class LoggedWaterfallDialog extends WaterfallDialog {
     *     async onStep(step) {
     *          console.log(`Executing step ${step.index} of the "${this.id}" waterfall.`);
     *          return await super.onStep(step);
     *     }
     * }
     * ```
     * @param step Context object for the waterfall step to execute.
     */
    protected async onStep(step: WaterfallStepContext<O>): Promise<DialogTurnResult> {
        // Log Waterfall Step event. 
        var stepName = this.waterfallStepName(step.index);

        const state: WaterfallDialogState = step.activeDialog.state as WaterfallDialogState;

<<<<<<< HEAD
        var properties =
        {
=======
        var properties = 
        { 
>>>>>>> 22a34be0
            'DialogId': this.id,
            'InstanceId': state.values['instanceId'],
            'StepName': stepName,
        };
<<<<<<< HEAD
        this.telemetryClient.trackEvent({ name: 'WaterfallStep', properties: properties });
=======
        this.telemetryClient.trackEvent({name: 'WaterfallStep', properties: properties});
>>>>>>> 22a34be0
        return await this.steps[step.index](step);
    }

    private async runStep(dc: DialogContext, index: number, reason: DialogReason, result?: any): Promise<DialogTurnResult> {
        if (index < this.steps.length) {
            // Update persisted step index
            const state: WaterfallDialogState = dc.activeDialog.state as WaterfallDialogState;
            state.stepIndex = index;


            // Create step context
            let nextCalled = false;
            const step: WaterfallStepContext<O> = new WaterfallStepContext<O>(dc, {
                index: index,
                options: <O>state.options,
                reason: reason,
                result: result,
                values: state.values,
                onNext: async (stepResult?: any): Promise<DialogTurnResult<any>> => {
                    if (nextCalled) {
                        throw new Error(`WaterfallStepContext.next(): method already called for dialog and step '${ this.id }[${ index }]'.`);
                    }
                    nextCalled = true;
                    return await this.resumeDialog(dc, DialogReason.nextCalled, stepResult);
                }
            });

            // Execute step
            return await this.onStep(step);
        } else {
            // End of waterfall so just return to parent
            return await dc.endDialog(result);
        }
    }

    /**
     * Called when the dialog is ending.
     *
     * @param context Context for the current turn of conversation.
     * @param instance The instance of the current dialog.
     * @param reason The reason the dialog is ending.
     */
    public async endDialog(context: TurnContext, instance: DialogInstance, reason: DialogReason) {

        const state: WaterfallDialogState = instance.state as WaterfallDialogState;
        const instanceId = state.values['instanceId'];
        if (reason === DialogReason.endCalled) {
<<<<<<< HEAD
            this.telemetryClient.trackEvent({
                name: 'WaterfallComplete', properties: {
                    'DialogId': this.id,
                    'InstanceId': instanceId,
                }
            });
        } else if (reason === DialogReason.cancelCalled) {
            var index = instance.state[state.stepIndex];
            var stepName = this.waterfallStepName(index);
            this.telemetryClient.trackEvent({
                name: 'WaterfallCancel', properties: {
                    'DialogId': this.id,
                    'StepName': stepName,
                    'InstanceId': instanceId,
                }
            });
=======
            this.telemetryClient.trackEvent({name: 'WaterfallComplete', properties: {
                'DialogId': this.id,
                'InstanceId': instanceId,
            }});
        } else if (reason === DialogReason.cancelCalled) {
            var index = instance.state[state.stepIndex];
            var stepName = this.waterfallStepName(index);
            this.telemetryClient.trackEvent({name: 'WaterfallCancel', properties: {
                'DialogId': this.id,
                'StepName': stepName,
                'InstanceId': instanceId,
            }});
>>>>>>> 22a34be0
        }
    }

    private waterfallStepName(index) {
        // Log Waterfall Step event. Each event has a distinct name to hook up
        // to the Application Insights funnel.
        var stepName = '';
        if (this.steps[index]) {
            try {
                stepName = this.steps[index].name;
            } finally {
                if (stepName === undefined || stepName === '') {
                    stepName = 'Step' + (index + 1) + 'of' + (this.steps.length);
                }
            }
        }
        return stepName;
    }

}

/**
 * @private
 */
interface WaterfallDialogState {
    options: object;
    stepIndex: number;
    values: object;
}

/* 
 * This function generates a GUID-like random number that should be sufficient for our purposes of tracking 
 * instances of a given waterfall dialog.
 * Source: https://stackoverflow.com/questions/105034/create-guid-uuid-in-javascript
 */
function generate_guid() {
    function s4() {
        return Math.floor((1 + Math.random()) * 0x10000)
            .toString(16)
            .substring(1);
    }
    return s4() + s4() + '-' + s4() + '-' + s4() + '-' +
<<<<<<< HEAD
        s4() + '-' + s4() + s4() + s4();
=======
      s4() + '-' + s4() + s4() + s4();
>>>>>>> 22a34be0
}<|MERGE_RESOLUTION|>--- conflicted
+++ resolved
@@ -140,19 +140,10 @@
             instanceId: generate_guid()
         };
 
-<<<<<<< HEAD
-        this.telemetryClient.trackEvent({
-            name: 'WaterfallStart', properties: {
-                'DialogId': this.id,
-                'InstanceId': state.values['instanceId']
-            }
-        });
-=======
         this.telemetryClient.trackEvent({name: 'WaterfallStart', properties: {
             'DialogId': this.id,
             'InstanceId': state.values['instanceId']
         }});
->>>>>>> 22a34be0
 
         // Run the first step
         return await this.runStep(dc, 0, DialogReason.beginCalled);
@@ -197,22 +188,13 @@
 
         const state: WaterfallDialogState = step.activeDialog.state as WaterfallDialogState;
 
-<<<<<<< HEAD
-        var properties =
-        {
-=======
         var properties = 
         { 
->>>>>>> 22a34be0
             'DialogId': this.id,
             'InstanceId': state.values['instanceId'],
             'StepName': stepName,
         };
-<<<<<<< HEAD
-        this.telemetryClient.trackEvent({ name: 'WaterfallStep', properties: properties });
-=======
         this.telemetryClient.trackEvent({name: 'WaterfallStep', properties: properties});
->>>>>>> 22a34be0
         return await this.steps[step.index](step);
     }
 
@@ -260,24 +242,6 @@
         const state: WaterfallDialogState = instance.state as WaterfallDialogState;
         const instanceId = state.values['instanceId'];
         if (reason === DialogReason.endCalled) {
-<<<<<<< HEAD
-            this.telemetryClient.trackEvent({
-                name: 'WaterfallComplete', properties: {
-                    'DialogId': this.id,
-                    'InstanceId': instanceId,
-                }
-            });
-        } else if (reason === DialogReason.cancelCalled) {
-            var index = instance.state[state.stepIndex];
-            var stepName = this.waterfallStepName(index);
-            this.telemetryClient.trackEvent({
-                name: 'WaterfallCancel', properties: {
-                    'DialogId': this.id,
-                    'StepName': stepName,
-                    'InstanceId': instanceId,
-                }
-            });
-=======
             this.telemetryClient.trackEvent({name: 'WaterfallComplete', properties: {
                 'DialogId': this.id,
                 'InstanceId': instanceId,
@@ -290,7 +254,6 @@
                 'StepName': stepName,
                 'InstanceId': instanceId,
             }});
->>>>>>> 22a34be0
         }
     }
 
@@ -333,9 +296,5 @@
             .substring(1);
     }
     return s4() + s4() + '-' + s4() + '-' + s4() + '-' +
-<<<<<<< HEAD
-        s4() + '-' + s4() + s4() + s4();
-=======
       s4() + '-' + s4() + s4() + s4();
->>>>>>> 22a34be0
 }