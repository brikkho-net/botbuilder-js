/**
 * @module botbuilder-dialogs
 */
/**
 * Copyright (c) Microsoft Corporation. All rights reserved.
 * Licensed under the MIT License.
 */
import { TurnContext, BotTelemetryClient, NullTelemetryClient } from 'botbuilder-core';
import { Dialog, DialogInstance, DialogReason, DialogTurnResult, DialogTurnStatus } from './dialog';
import { DialogContext, DialogState } from './dialogContext';
import { DialogSet } from './dialogSet';
import { DialogContainer } from './dialogContainer';
import { StateMap } from './stateMap';

const PERSISTED_DIALOG_STATE = 'dialogs';

/**
 * Base class for a dialog that contains other child dialogs.
 *
 * @remarks
 * Component dialogs let you break your bot's logic up into components that can themselves be added
 * as a dialog to another `ComponentDialog` or `DialogSet`. Components can also be exported as part
 * of a node package and used within other bots.
 *
 * To define a new component derive a class from ComponentDialog and add your child dialogs within
 * the classes constructor:
 *
 * ```JavaScript
 * const { ComponentDialog, WaterfallDialog, TextPrompt, NumberPrompt } = require('botbuilder-dialogs');
 *
 * class FillProfileDialog extends ComponentDialog {
 *     constructor(dialogId) {
 *         super(dialogId);
 *
 *         // Add control flow dialogs
 *         this.addDialog(new WaterfallDialog('start', [
 *             async (step) => {
 *                 // Ask user their name
 *                 return await step.prompt('namePrompt', `What's your name?`);
 *             },
 *             async (step) => {
 *                 // Remember the users answer
 *                 step.values['name'] = step.result;
 *
 *                 // Ask user their age.
 *                 return await step.prompt('agePrompt', `Hi ${step.values['name']}. How old are you?`);
 *             },
 *             async (step) => {
 *                 // Remember the users answer
 *                 step.values['age'] = step.result;
 *
 *                 // End the component and return the completed profile.
 *                 return await step.endDialog(step.values);
 *             }
 *         ]));
 *
 *         // Add prompts
 *         this.addDialog(new TextPrompt('namePrompt'));
 *         this.addDialog(new NumberPrompt('agePrompt'))
 *     }
 * }
 * module.exports.FillProfileDialog = FillProfileDialog;
 * ```
 *
 * You can then add new instances of your component to another `DialogSet` or `ComponentDialog`:
 *
 * ```JavaScript
 * const dialogs = new DialogSet(dialogState);
 * dialogs.add(new FillProfileDialog('fillProfile'));
 * ```
 * @param O (Optional) options that can be passed into the `DialogContext.beginDialog()` method.
 */
export class ComponentDialog<O extends object = {}> extends DialogContainer<O> {

    /**
     * ID of the child dialog that should be started anytime the component is started.
     *
     * @remarks
     * This defaults to the ID of the first child dialog added using [addDialog()](#adddialog).
     */
    protected initialDialogId: string;

    protected onComputeID(): string {
        return `component[${this.bindingPath()}]`;
    }

    public async beginDialog(outerDC: DialogContext, options?: O): Promise<DialogTurnResult> {
        // Start the inner dialog.
        const innerDC = this.createChildContext(outerDC);
        const turnResult: DialogTurnResult<any> = await this.onBeginDialog(innerDC, options);

        // Check for end of inner dialog
        if (turnResult.status !== DialogTurnStatus.waiting) {
            if (turnResult.status === DialogTurnStatus.cancelled) {
                await this.endComponent(outerDC, turnResult.result);
                const cancelledTurnResult: DialogTurnResult = { status: DialogTurnStatus.cancelled, result: turnResult.result }
                return cancelledTurnResult;
            }
            // Return result to calling dialog
            return await this.endComponent(outerDC, turnResult.result);
<<<<<<< HEAD
        } 
=======
        }

>>>>>>> 14f378a6
        // Just signal end of turn
        return Dialog.EndOfTurn;
    }

    public async continueDialog(outerDC: DialogContext): Promise<DialogTurnResult> {
        // Continue execution of inner dialog.
        const innerDC = this.createChildContext(outerDC);
        const turnResult: DialogTurnResult<any> = await this.onContinueDialog(innerDC);

        // Check for end of inner dialog
        if (turnResult.status !== DialogTurnStatus.waiting) {
            if (turnResult.status === DialogTurnStatus.cancelled) {
                await this.endComponent(outerDC, turnResult.result);
                const cancelledTurnResult: DialogTurnResult = { status: DialogTurnStatus.cancelled, result: turnResult.result }
                return cancelledTurnResult;
            }
            // Return result to calling dialog
            return await this.endComponent(outerDC, turnResult.result);
        }

        // Just signal end of turn
        return Dialog.EndOfTurn;
    }

    public async resumeDialog(dc: DialogContext, reason: DialogReason, result?: any): Promise<DialogTurnResult> {
        // Containers are typically leaf nodes on the stack but the dev is free to push other dialogs
        // on top of the stack which will result in the container receiving an unexpected call to
        // resumeDialog() when the pushed on dialog ends.
        // To avoid the container prematurely ending we need to implement this method and simply
        // ask our inner dialog stack to re-prompt.
        await this.repromptDialog(dc.context, dc.activeDialog);

        return Dialog.EndOfTurn;
    }

    public async repromptDialog(context: TurnContext, instance: DialogInstance): Promise<void> {
        // Forward to inner dialogs
        const innerDC = this.createInnerDC(context, instance);
        await innerDC.repromptDialog();

        // Notify component.
        await this.onRepromptDialog(context, instance);
    }

    public async endDialog(context: TurnContext, instance: DialogInstance, reason: DialogReason): Promise<void> {
        // Forward cancel to inner dialogs
        if (reason === DialogReason.cancelCalled) {
            const innerDC = this.createInnerDC(context, instance);
            await innerDC.cancelAllDialogs();
        }

        // Notify component
        await this.onEndDialog(context, instance, reason);
    }

    public createChildContext(dc: DialogContext): DialogContext | undefined {
        const childDC = this.createInnerDC(dc.context, dc.activeDialog, dc.state.user, dc.state.conversation);
        childDC.parent = dc;
        return childDC.stack.length > 0 ? childDC : undefined;
    }

    /**
     * Adds a child dialog or prompt to the components internal `DialogSet`.
     *
     * @remarks
     * The `Dialog.id` of the first child added to the component will be assigned to the [initialDialogId](#initialdialogid)
     * property.
     * @param dialog The child dialog or prompt to add.
     */
    public addDialog(dialog: Dialog): this {
        super.addDialog(dialog);
        if (this.initialDialogId === undefined) { this.initialDialogId = dialog.id; }

        return this;
    }

    /**
     * Called anytime an instance of the component has been started.
     *
     * @remarks
     * SHOULD be overridden by components that wish to perform custom interruption logic. The
     * default implementation calls `innerDC.beginDialog()` with the dialog assigned to
     * [initialDialogId](#initialdialogid).
     * @param innerDC Dialog context for the components internal `DialogSet`.
     * @param options (Optional) options that were passed to the component by its parent.
     */
    protected onBeginDialog(innerDC: DialogContext, options?: O): Promise<DialogTurnResult> {
        return innerDC.beginDialog(this.initialDialogId, options);
    }

    /**
     * Called anytime a multi-turn component receives additional activities.
     *
     * @remarks
     * SHOULD be overridden by components that wish to perform custom interruption logic. The
     * default implementation calls `innerDC.continueDialog()`.
     * @param innerDC Dialog context for the components internal `DialogSet`.
     */
    protected onContinueDialog(innerDC: DialogContext): Promise<DialogTurnResult> {
        return innerDC.continueDialog();
    }

    /**
     * Called when the component is ending.
     *
     * @remarks
     * If the `reason` code is equal to `DialogReason.cancelCalled`, then any active child dialogs
     * will be cancelled before this method is called.
     * @param context Context for the current turn of conversation.
     * @param instance The components instance data within its parents dialog stack.
     * @param reason The reason the component is ending.
     */
    protected onEndDialog(context: TurnContext, instance: DialogInstance, reason: DialogReason): Promise<void> {
        return Promise.resolve();
    }

    /**
     * Called when the component has been requested to re-prompt the user for input.
     *
     * @remarks
     * The active child dialog will have already been asked to reprompt before this method is called.
     * @param context Context for the current turn of conversation.
     * @param instance The instance of the current dialog.
     */
    protected onRepromptDialog(context: TurnContext, instance: DialogInstance): Promise<void> {
        return Promise.resolve();
    }

    /**
     * Called when the components last active child dialog ends and the component is ending.
     *
     * @remarks
     * SHOULD be overridden by components that wish to perform custom logic before the component
     * ends.  The default implementation calls `outerDC.endDialog()` with the `result` returned
     * from the last active child dialog.
     * @param outerDC Dialog context for the parents `DialogSet`.
     * @param result Result returned by the last active child dialog. Can be a value of `undefined`.
     */
    protected endComponent(outerDC: DialogContext, result: any): Promise<DialogTurnResult> {
        return outerDC.endDialog(result);
    }

    /**
     * Set the telemetry client, and also apply it to all child dialogs.
     * Future dialogs added to the component will also inherit this client.
     */
    public set telemetryClient(client: BotTelemetryClient) {
        this._telemetryClient = client ? client : new NullTelemetryClient();
        this.dialogs.telemetryClient = client;
    }

    /**
     * Get the current telemetry client.
     */
    public get telemetryClient(): BotTelemetryClient {
        return this._telemetryClient;
    }
<<<<<<< HEAD

    private createInnerDC(context: TurnContext, instance: DialogInstance, userState?: StateMap, conversationState?: StateMap): DialogContext {
        const state: DialogState = instance.state[PERSISTED_DIALOG_STATE];
        if (!Array.isArray(state.dialogStack)) { state.dialogStack = [] }
        const innerDC: DialogContext = new DialogContext(this.dialogs, context, state, userState || new StateMap({}), conversationState || new StateMap({}));
        return innerDC;
    }
=======
>>>>>>> 14f378a6
}<|MERGE_RESOLUTION|>--- conflicted
+++ resolved
@@ -98,12 +98,8 @@
             }
             // Return result to calling dialog
             return await this.endComponent(outerDC, turnResult.result);
-<<<<<<< HEAD
-        } 
-=======
         }
 
->>>>>>> 14f378a6
         // Just signal end of turn
         return Dialog.EndOfTurn;
     }
@@ -261,7 +257,6 @@
     public get telemetryClient(): BotTelemetryClient {
         return this._telemetryClient;
     }
-<<<<<<< HEAD
 
     private createInnerDC(context: TurnContext, instance: DialogInstance, userState?: StateMap, conversationState?: StateMap): DialogContext {
         const state: DialogState = instance.state[PERSISTED_DIALOG_STATE];
@@ -269,6 +264,4 @@
         const innerDC: DialogContext = new DialogContext(this.dialogs, context, state, userState || new StateMap({}), conversationState || new StateMap({}));
         return innerDC;
     }
-=======
->>>>>>> 14f378a6
 }