/**
 * @module botbuilder-dialogs
 */
/**
 * Copyright (c) Microsoft Corporation. All rights reserved.
 * Licensed under the MIT License.
 */
import { Activity, TurnContext } from 'botbuilder-core';
import { Choice } from './choices';
import { Dialog, DialogInstance, DialogReason, DialogTurnResult, DialogTurnStatus } from './dialog';
import { DialogSet } from './dialogSet';
import { PromptOptions } from './prompts';
import { StateMap } from './stateMap';
import { DialogContextState } from './dialogContextState';

/**
 * State information persisted by a `DialogSet`.
 */
export interface DialogState {
    /**
     * The dialog stack being persisted.
     */
    dialogStack: DialogInstance[];

    /**
     * (optional) values that are persisted for the lifetime of the conversation.
     * 
     * @remarks
     * These values are intended to be transient and may automatically expire after some timeout
     * period.
     */
    conversationState?: object;

    /**
     * (Optional) values that are persisted across all interactions with the current user.
     */
    userState?: object;
}

/**
 * A context object used to manipulate a dialog stack.
 *
 * @remarks
 * This is typically created through a call to `DialogSet.createContext()` and is then passed
 * through to all of the bots dialogs and waterfall steps.
 *
 * ```JavaScript
 * const dc = await dialogs.createContext(turnContext);
 * ```
 */
export class DialogContext {
    /**
     * Set of dialogs that can be called from this dialog context.
     */
    public readonly dialogs: DialogSet;

    /**
     * Context for the current turn of conversation.
     */
    public readonly context: TurnContext;

    /**
     * Current dialog stack.
     */
    public readonly stack: DialogInstance[];

    /**
     * In-memory properties that are currently visible to the active dialog.
     */
    public readonly state: DialogContextState;

   /**
    * The parent DialogContext if any.
    * 
    * @remarks
    * This will be used when searching for dialogs to start.
    */
   public parent: DialogContext|undefined;

    /**
     * Creates a new DialogContext instance.
     * @param dialogs Parent dialog set.
     * @param context Context for the current turn of conversation with the user.
     * @param state State object being used to persist the dialog stack.
     * @param userState (Optional) user values to bind context to. If not specified, a new set of user values will be persisted off the passed in `state` property.
     * @param conversationState (Optional) conversation values to bind context to. If not specified, a new set of conversation values will be persisted off the passed in `state` property.
     */
    constructor(dialogs: DialogSet, context: TurnContext, state: DialogState, userState?: StateMap, conversationState?: StateMap) {
        if (!Array.isArray(state.dialogStack)) { state.dialogStack = []; }
        this.dialogs = dialogs;
        this.context = context;
        this.stack = state.dialogStack;
        if (!conversationState) {
            // Create a new session state map
            if (typeof state.conversationState !== 'object') { state.conversationState = {}; }
            conversationState = new StateMap(state.conversationState);
        }
        if (!userState) {
            // Create a new session state map
            if (typeof state.userState !== 'object') { state.userState = {}; }
            userState = new StateMap(state.userState);
        }
        this.state = new DialogContextState(this, userState, conversationState);
    }

    /**
     * Returns the persisted instance of the active dialog on the top of the stack or `undefined` if
     * the stack is empty.
     *
     * @remarks
     * Dialogs can use this to persist custom state in between conversation turns:
     */
    public get activeDialog(): DialogInstance|undefined {
        return this.stack.length > 0 ? this.stack[this.stack.length - 1] : undefined;
    }

    /**
     * Pushes a new dialog onto the dialog stack.
     *
     * @remarks
     * If there's already an active dialog on the stack, that dialog will be paused until the new 
     * dialog calls [endDialog()](#enddialog).
     *
     * ```JavaScript
     * return await dc.beginDialog('greeting', { name: user.name });
     * ```
     *
     * The `DialogTurnResult.status` returned can be:
     * - `DialogTurnStatus.active` if the dialog started was a multi-turn dialog.
     * - `DialogTurnStatus.completed` if the dialog started was a single-turn dialog.
     * @param dialogId ID of the dialog to start.
     * @param options (Optional) additional argument(s) to pass to the dialog being started.
     */
    public async beginDialog(dialogId: string, options?: object): Promise<DialogTurnResult> {
        // Lookup dialog
        const dialog: Dialog<{}> = this.findDialog(dialogId);
        if (!dialog) { throw new Error(`DialogContext.beginDialog(): A dialog with an id of '${dialogId}' wasn't found.`); }

        // Process dialogs input bindings
        options = options || {};
        for(const option in dialog.inputBindings) {
            if (dialog.inputBindings.hasOwnProperty(option)) {
<<<<<<< HEAD
                const binding = JSON.parse(JSON.stringify(dialog.inputBindings[option]));
                options[option] = this.getStateValue(binding);
=======
                const binding = dialog.inputBindings[option];
                options[option] = this.state.getValue(binding);
>>>>>>> 4b669f5e
            }
        }

        // Push new instance onto stack.
        const instance: DialogInstance = {
            id: dialogId,
            state: {}
        };
        this.stack.push(instance);

        // Call dialogs begin() method.
        return await dialog.beginDialog(this, options);
    }

    /**
     * Cancels any dialogs on the stack resulting in an empty stack.
     *
     * @remarks
     * The dialogs being cancelled will have their `Dialog.endDialog()` method called before being
     * removed from the stack.
     *
     * ```JavaScript
     * await dc.cancelAllDialogs();
     * return await dc.beginDialog('bookFlight');
     * ```
     *
     * The `DialogTurnResult.status` returned can be:
     * - `DialogTurnStatus.cancelled` if one or more dialogs were cancelled.
     * - `DialogTurnStatus.empty` if the stack was empty.
     */
    public async cancelAllDialogs(): Promise<DialogTurnResult> {
        if (this.stack.length > 0) {
            while (this.stack.length > 0) {
                await this.endActiveDialog(DialogReason.cancelCalled);
            }

            return { status: DialogTurnStatus.cancelled };
        } else {
            return { status: DialogTurnStatus.empty };
        }
    }

    /**
     * Searches for a dialog to begin or replace.
     * 
     * @remarks
     * If the dialog cannot be found within the current `DialogSet`, the parent `DialogContext` 
     * will be searched as well. 
     * @param dialogId ID of the dialog to search for.
     */
    public findDialog(dialogId: string): Dialog|undefined {
        let dialog = this.dialogs.find(dialogId);
        if (!dialog && this.parent) {
            dialog = this.parent.findDialog(dialogId);
        }
        return dialog;
    }

    /**
     * Helper function to simplify formatting the options for calling a `Prompt` based dialog.
     *
     * @remarks
     * This is a lightweight wrapper abound [beginDialog()](#begindialog). It fills in a
     * `PromptOptions` structure and then passes it through to `dc.beginDialog(dialogId, options)`.
     *
     * ```JavaScript
     * return await dc.prompt('confirmPrompt', `Are you sure you'd like to quit?`);
     * ```
     * @param dialogId ID of the prompt to start.
     * @param promptOrOptions Initial prompt to send the user or a set of options to configure the prompt with.
     * @param choices (Optional) array of choices associated with the prompt.
     */
    public async prompt(dialogId: string, promptOrOptions: string | Partial<Activity> | PromptOptions): Promise<DialogTurnResult>;
    public async prompt(dialogId: string, promptOrOptions: string | Partial<Activity> | PromptOptions, choices: (string | Choice)[]): Promise<DialogTurnResult>;
    public async prompt(
        dialogId: string,
        promptOrOptions: string | Partial<Activity>,
        choices?: (string | Choice)[]
    ): Promise<DialogTurnResult> {
        let options: PromptOptions;
        if (
            (typeof promptOrOptions === 'object' &&
                (promptOrOptions as Activity).type !== undefined) ||
            typeof promptOrOptions === 'string'
        ) {
            options = { prompt: promptOrOptions as string | Partial<Activity>, choices: choices };
        } else {
            options = { ...promptOrOptions as PromptOptions };
        }
        return this.beginDialog(dialogId, options);
    }

    /**
     * Continues execution of the active multi-turn dialog, if there is one.
     *
     * @remarks
     * The stack will be inspected and the active dialog will be retrieved using `DialogSet.find()`.
     * The dialog will then have its `Dialog.continueDialog()` method called.
     *
     * ```JavaScript
     * const result = await dc.continueDialog();
     * if (result.status == DialogTurnStatus.empty && dc.context.activity.type == ActivityTypes.message) {
     *     // Send fallback message
     *     await dc.context.sendActivity(`I'm sorry. I didn't understand.`);
     * }
     * ```
     *
     * The `DialogTurnResult.status` returned can be:
     * - `DialogTurnStatus.active` if there's still one or more dialogs on the stack.
     * - `DialogTurnStatus.completed` if the last dialog on the stack just ended.
     * - `DialogTurnStatus.empty` if the stack was empty.
     */
    public async continueDialog(): Promise<DialogTurnResult> {
        // Check for a dialog on the stack
        const instance: DialogInstance = this.activeDialog;
        if (instance) {
            // Lookup dialog
            const dialog: Dialog<{}> = this.findDialog(instance.id);
            if (!dialog) {
                throw new Error(`DialogContext.continue(): Can't continue dialog. A dialog with an id of '${instance.id}' wasn't found.`);
            }

            // Continue execution of dialog
            return await dialog.continueDialog(this);
        } else {
            return { status: DialogTurnStatus.empty };
        }
    }

    /**
     * Ends a dialog by popping it off the stack and returns an optional result to the dialogs
     * parent.
     *
     * @remarks
     * The parent dialog is the dialog the started the one being ended via a call to either
     * [beginDialog()](#begindialog) or [prompt()](#prompt). The parent dialog will have its
     * `Dialog.resumeDialog()` method called with any returned `result`. If there is no parent
     * dialog then turn will end and the result will be passed to the bot via
     * `DialogTurnResult.result`.
     *
     * ```JavaScript
     * return await dc.endDialog();
     * ```
     *
     * The `DialogTurnResult.status` returned can be:
     * - `DialogTurnStatus.active` the parent dialog was resumed and is still active.
     * - `DialogTurnStatus.completed` the parent dialog completed or there was no parent dialog to resume.
     * @param result (Optional) result to pass to the parent dialogs `Dialog.resume()` method.
     */
    public async endDialog(result?: any): Promise<DialogTurnResult> {
        // End the active dialog
        await this.endActiveDialog(DialogReason.endCalled, result);

        // Resume parent dialog
        const instance: DialogInstance = this.activeDialog;
        if (instance) {
            // Lookup dialog
            const dialog: Dialog<{}> = this.findDialog(instance.id);
            if (!dialog) {
                throw new Error(`DialogContext.end(): Can't resume previous dialog. A dialog with an id of '${instance.id}' wasn't found.`);
            }

            // Return result to previous dialog
            return await dialog.resumeDialog(this, DialogReason.endCalled, result);
        } else {
            // Signal completion
            return { status: DialogTurnStatus.complete, result: result };
        }
    }

    /**
     * Ends the active dialog and starts a new dialog in its place.
     *
     * @remarks
     * This method is conceptually equivalent to calling [endDialog()](#enddialog) and then
     * immediately calling [beginDialog()](#begindialog). The difference is that the parent
     * dialog is not resumed or otherwise notified that the dialog it started has been replaced.
     * 
     * This method is particularly useful for creating conversational loops within your bot:
     *
     * ```JavaScript
     * this.addDialog(new WaterfallDialog('randomNumber', [
     *     async (step) => {
     *         const { min, max } = step.options;
     *         const num = min + Math.floor((max - min) * Math.random());
     *         return await step.prompt('continuePrompt', `Here's a number between ${min} and ${max}: ${num}. Should I pick another one?`);
     *     },
     *     async (step) {
     *         if (step.result) {
     *             return await step.replaceDialog(this.id, step.options);
     *         } else {
     *             return await step.endDialog();
     *         }
     *     }
     * ]));
     *
     * this.addDialog(new ConfirmPrompt('continuePrompt'));
     * ```
     * @param dialogId ID of the new dialog to start.
     * @param options (Optional) additional argument(s) to pass to the new dialog.
     */
    public async replaceDialog(dialogId: string, options?: object): Promise<DialogTurnResult> {
        // End the active dialog
        await this.endActiveDialog(DialogReason.replaceCalled);

        // Start replacement dialog
        return await this.beginDialog(dialogId, options);
    }

    /**
     * Requests the [activeDialog](#activeDialog) to re-prompt the user for input.
     *
     * @remarks
     * The active dialogs `Dialog.repromptDialog()` method will be called.
     *
     * ```JavaScript
     * await dc.repromptDialog();
     * ```
     */
    public async repromptDialog(): Promise<void> {
        // Check for a dialog on the stack
        const instance: DialogInstance = this.activeDialog;
        if (instance) {
            // Lookup dialog
            const dialog: Dialog<{}> = this.findDialog(instance.id);
            if (!dialog) {
                throw new Error(`DialogSet.reprompt(): Can't find A dialog with an id of '${instance.id}'.`);
             }

            // Ask dialog to re-prompt if supported
            await dialog.repromptDialog(this.context, instance);
        }
    }

    private async endActiveDialog(reason: DialogReason, result?: any): Promise<void> {
        const instance: DialogInstance = this.activeDialog;
        if (instance) {
            // Lookup dialog
            const dialog: Dialog<{}> = this.findDialog(instance.id);
            if (dialog) {
                // Notify dialog of end
                await dialog.endDialog(this.context, instance, reason);
            }

            // Pop dialog off stack
            this.stack.pop();

            // Process dialogs output binding
            if (dialog && dialog.outputBinding && result !== undefined) {
                this.state.setValue(dialog.outputBinding, result);
            }
        }
    }
}<|MERGE_RESOLUTION|>--- conflicted
+++ resolved
@@ -140,13 +140,8 @@
         options = options || {};
         for(const option in dialog.inputBindings) {
             if (dialog.inputBindings.hasOwnProperty(option)) {
-<<<<<<< HEAD
                 const binding = JSON.parse(JSON.stringify(dialog.inputBindings[option]));
-                options[option] = this.getStateValue(binding);
-=======
-                const binding = dialog.inputBindings[option];
                 options[option] = this.state.getValue(binding);
->>>>>>> 4b669f5e
             }
         }
 
