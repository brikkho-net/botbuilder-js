/**
 * Copyright (c) Microsoft Corporation. All rights reserved.
 * Licensed under the MIT License.
 */
import { Activity, TurnContext } from 'botbuilder-core';
import { Choice } from './choices';
import { Dialog, DialogInstance, DialogReason, DialogTurnResult, DialogTurnStatus, DialogEvent } from './dialog';
import { DialogSet } from './dialogSet';
import { PromptOptions } from './prompts';
import { DialogStateManager, TurnPath } from './memory';
import { DialogContainer } from './dialogContainer';
import { DialogEvents } from './dialogEvents';

/**
 * @private
 */
const ACTIVITY_RECEIVED_EMITTED = Symbol('ActivityReceivedEmitted');

/**
 * Contains dialog state, information about the state of the dialog stack, for a specific [DialogSet](xref:botbuilder-dialogs.DialogSet).
 * 
 * @remarks
 * State is read from and saved to storage each turn, and state cache for the turn is managed through
 * the [TurnContext](xref:botbuilder-core.TurnContext).
 * 
 * For more information, see the articles on
 * [Managing state](https://docs.microsoft.com/azure/bot-service/bot-builder-concept-state) and
 * [Dialogs library](https://docs.microsoft.com/azure/bot-service/bot-builder-concept-dialog).
 */
export interface DialogState {
    /**
     * Contains state information for each [Dialog](xref:botbuilder-dialogs.Dialog) on the stack.
     */
    dialogStack: DialogInstance[];
}

/**
 * The context for the current dialog turn with respect to a specific [DialogSet](xref:botbuilder-dialogs.DialogSet).
 *
 * @remarks
 * This includes the turn context, information about the dialog set, and the state of the dialog stack.
 * 
 * From code outside of a dialog in the set, use [DialogSet.createContext](xref:botbuilder-dialogs.DialogSet.createContext)
 * to create the dialog context. Then use the methods of the dialog context to manage the progression of dialogs in the set.
 * 
 * When you implement a dialog, the dialog context is a parameter available to the various methods you override or implement.
 *
 * For example:
 * ```JavaScript
 * const dc = await dialogs.createContext(turnContext);
 * const result = await dc.continueDialog();
 * ```
 */
export class DialogContext {
    /**
     * Gets the dialogs that can be called directly from this context.
     */
    public readonly dialogs: DialogSet;

    /**
     * Gets the context object for the turn.
     */
    public readonly context: TurnContext;

    /**
     * Gets the current dialog stack.
     */
    public readonly stack: DialogInstance[];

    public readonly state: DialogStateManager;

    /**
     * The parent dialog context for this dialog context, or `undefined` if this context doesn't have a parent.
     * 
     * @remarks
     * When it attempts to start a dialog, the dialog context searches for the [Dialog.id](xref:botbuilder-dialogs.Dialog.id)
     * in its [dialogs](xref:botbuilder-dialogs.DialogContext.dialogs). If the dialog to start is not found
     * in this dialog context, it searches in its parent dialog context, and so on.
     */
    public parent: DialogContext|undefined;

    /**
      * Creates an new instance of the [DialogContext](xref:botbuilder-dialogs.DialogContext) class.
      * 
      * @remarks
      * Passing in a dialog context instance will clone the dialog context.
      * @param dialogs The dialog set for which to create the dialog context.
      * @param context The context object for the current turn of the bot.
      * @param state The state object to use to read and write dialog state to storage.
      * @param dialogContext The dialog context to clone.
      */
     constructor(dialogContext: DialogContext);
     constructor(dialogs: DialogSet, context: TurnContext, state: DialogState);
     constructor(dialogsOrDC: DialogSet|DialogContext, context?: TurnContext, state?: DialogState) {
        if (dialogsOrDC instanceof DialogContext) {
            this.dialogs = dialogsOrDC.dialogs;
            this.context = dialogsOrDC.context;
            this.stack = dialogsOrDC.stack;
            this.state = dialogsOrDC.state;
            this.parent = dialogsOrDC.parent;
        } else {
            if (!Array.isArray(state.dialogStack)) { state.dialogStack = []; }
            this.dialogs = dialogsOrDC;
            this.context = context;
            this.stack = state.dialogStack;
            this.state = new DialogStateManager(this);
        }
    }

    /**
     * Returns the state information for the dialog on the top of the dialog stack, or `undefined` if
     * the stack is empty.
     */
    public get activeDialog(): DialogInstance|undefined {
        return this.stack.length > 0 ? this.stack[this.stack.length - 1] : undefined;
    }

    /**
     * Returns dialog context for child if the active dialog is a container.
     */
    public get child(): DialogContext|undefined {
        var instance = this.activeDialog;
        if (instance != undefined) {
            // Is active dialog a container?
            const dialog = this.findDialog(instance.id);
            if (dialog instanceof DialogContainer) {
                return dialog.createChildContext(this);
            }
        }

        return undefined;
    }

    /**
     * Starts a dialog instance and pushes it onto the dialog stack.
     * Creates a new instance of the dialog and pushes it onto the stack.
     *
     * @param dialogId ID of the dialog to start.
     * @param options Optional. Arguments to pass into the dialog when it starts.
     *
     * @param dialogId ID of the dialog to start.
     * @param options Optional. Arguments to pass into the dialog when it starts.
     * 
     * @remarks
     * If there's already an active dialog on the stack, that dialog will be paused until
     * it is again the top dialog on the stack.
     *
     * The [status](xref:botbuilder-dialogs.DialogTurnResult.status) of returned object describes
     * the status of the dialog stack after this method completes.
     *
     * This method throws an exception if the requested dialog can't be found in this dialog context
     * or any of its ancestors.
     *
     * For example:
     * ```JavaScript
     * const result = await dc.beginDialog('greeting', { name: user.name });
     * ```
     *
     * **See also**
     * - [endDialog](xref:botbuilder-dialogs.DialogContext.endDialog)
     * - [prompt](xref:botbuilder-dialogs.DialogContext.prompt)
     * - [replaceDialog](xref:botbuilder-dialogs.DialogContext.replaceDialog)
     * - [Dialog.beginDialog](xref:botbuilder-dialogs.Dialog.beginDialog)
     */
    public async beginDialog(dialogId: string, options?: object): Promise<DialogTurnResult> {
        // Lookup dialog
        const dialog: Dialog<{}> = this.findDialog(dialogId);
        if (!dialog) { throw new Error(`DialogContext.beginDialog(): A dialog with an id of '${ dialogId }' wasn't found.`); }

        // Push new instance onto stack.
        const instance: DialogInstance<any> = {
            id: dialogId,
            state: {}
        };
        this.stack.push(instance);

        // Call dialogs begin() method.
        return await dialog.beginDialog(this, options);
    }

    /**
     * Cancels all dialogs on the dialog stack, and clears stack.
     *
     * @param cancelParents Optional. If `true` all parent dialogs will be cancelled as well.
     * @param eventName Optional. Name of a custom event to raise as dialogs are cancelled. This defaults to [cancelDialog](xref:botbuilder-dialogs.DialogEvents.cancelDialog).
     * @param eventValue Optional. Value to pass along with custom cancellation event.
     *
     * @remarks
     * This calls each dialog's [Dialog.endDialog](xref:botbuilder-dialogs.Dialog.endDialog) method before
     * removing the dialog from the stack.
     *
     * If there were any dialogs on the stack initially, the [status](xref:botbuilder-dialogs.DialogTurnResult.status)
     * of the return value is [cancelled](xref:botbuilder-dialogs.DialogTurnStatus.cancelled); otherwise, it's
     * [empty](xref:botbuilder-dialogs.DialogTurnStatus.empty).
     *
     * This example clears a dialog stack, `dc`, before starting a 'bookFlight' dialog.
     * ```JavaScript
     * await dc.cancelAllDialogs();
     * return await dc.beginDialog('bookFlight');
     * ```
     *
     * **See also**
     * - [endDialog](xref:botbuilder-dialogs.DialogContext.endDialog)
     */
    public async cancelAllDialogs(cancelParents = false, eventName?: string, eventValue?: any): Promise<DialogTurnResult> {
        eventName = eventName || DialogEvents.cancelDialog;
        if (this.stack.length > 0 || this.parent != undefined) {
            // Cancel all local and parent dialogs while checking for interception
            let notify = false;
            let dc: DialogContext = this;
            while (dc != undefined) {
                if (dc.stack.length > 0) {
                    // Check to see if the dialog wants to handle the event
                    // - We skip notifying the first dialog which actually called cancelAllDialogs()
                    if (notify) {
                        const handled = await dc.emitEvent(eventName, eventValue, false, false);
                        if (handled) {
                            break;
                        }
                    }

                    // End the active dialog
                    await dc.endActiveDialog(DialogReason.cancelCalled);
                } else {
                    dc = cancelParents ? dc.parent : undefined;
                }

                notify = true;
            }

            return { status: DialogTurnStatus.cancelled };
        } else {
            return { status: DialogTurnStatus.empty };
        }
    }

    /**
     * Searches for a dialog with a given ID.
     *
     * @param dialogId ID of the dialog to search for.
     *
     * @remarks
     * If the dialog to start is not found in the [DialogSet](xref:botbuilder-dialogs.DialogSet) associated
     * with this dialog context, it attempts to find the dialog in its parent dialog context.
     *
     * **See also**
     * - [dialogs](xref:botbuilder-dialogs.DialogContext.dialogs)
     * - [parent](xref:botbuilder-dialogs.DialogContext.parent)
     */
    public findDialog(dialogId: string): Dialog|undefined {
        let dialog = this.dialogs.find(dialogId);
        if (!dialog && this.parent) {
            dialog = this.parent.findDialog(dialogId);
        }
        return dialog;
    }

    /**
     * Helper function to simplify formatting the options for calling a prompt dialog.
     *
     * @param dialogId ID of the prompt dialog to start.
     * @param promptOrOptions The text of the initial prompt to send the user,
     *      the activity to send as the initial prompt, or
     *      the object with which to format the prompt dialog.
     * @param choices Optional. Array of choices for the user to choose from,
     *      for use with a [ChoicePrompt](xref:botbuilder-dialogs.ChoicePrompt).
     *
     * @remarks
     * This helper method formats the object to use as the `options` parameter, and then calls
     * [beginDialog](xref:botbuilder-dialogs.DialogContext.beginDialog) to start the specified prompt dialog.
     *
     * ```JavaScript
     * return await dc.prompt('confirmPrompt', `Are you sure you'd like to quit?`);
     * ```
     */
    public async prompt(dialogId: string, promptOrOptions: string | Partial<Activity> | PromptOptions): Promise<DialogTurnResult>;
    public async prompt(dialogId: string, promptOrOptions: string | Partial<Activity> | PromptOptions, choices: (string | Choice)[]): Promise<DialogTurnResult>;
    public async prompt(
        dialogId: string,
        promptOrOptions: string | Partial<Activity>,
        choices?: (string | Choice)[]
    ): Promise<DialogTurnResult> {
        let options: PromptOptions;
        if (
            (typeof promptOrOptions === 'object' &&
                (promptOrOptions as Activity).type !== undefined) ||
            typeof promptOrOptions === 'string'
        ) {
            options = { prompt: promptOrOptions as string | Partial<Activity> };
        } else {
            options = { ...promptOrOptions as PromptOptions };
        }

        if (choices)
        {
            options.choices = choices;
        }

        return this.beginDialog(dialogId, options);
    }

    /**
     * Continues execution of the active dialog, if there is one, by passing this dialog context to its
     * [Dialog.continueDialog](xref:botbuilder-dialogs.Dialog.continueDialog) method.
     *
     * @remarks
     * After the call completes, you can check the turn context's [responded](xref:botbuilder-core.TurnContext.responded)
     * property to determine if the dialog sent a reply to the user.
     *
     * The [status](xref:botbuilder-dialogs.DialogTurnResult.status) of returned object describes
     * the status of the dialog stack after this method completes.
     *
     * Typically, you would call this from within your bot's turn handler.
     *
     * For example:
     * ```JavaScript
     * const result = await dc.continueDialog();
     * if (result.status == DialogTurnStatus.empty && dc.context.activity.type == ActivityTypes.message) {
     *     // Send fallback message
     *     await dc.context.sendActivity(`I'm sorry. I didn't understand.`);
     * }
     * ```
     */
    public async continueDialog(): Promise<DialogTurnResult> {
        // if we are continuing and haven't emitted the activityReceived event, emit it
        // NOTE: This is backward compatible way for activity received to be fired even if you have legacy dialog loop
        if (!this.context.turnState.has(ACTIVITY_RECEIVED_EMITTED)) {
            this.context.turnState.set(ACTIVITY_RECEIVED_EMITTED, true);

            // Dispatch "activityReceived" event
            // - This fired from teh leaf and will queue up any interruptions.
            await this.emitEvent(DialogEvents.activityReceived, this.context.activity, true, true);
        }

        // Check for a dialog on the stack
        const instance: DialogInstance<any> = this.activeDialog;
        if (instance) {
            // Lookup dialog
            const dialog: Dialog<{}> = this.findDialog(instance.id);
            if (!dialog) {
                throw new Error(`DialogContext.continueDialog(): Can't continue dialog. A dialog with an id of '${ instance.id }' wasn't found.`);
            }

            // Continue execution of dialog
            return await dialog.continueDialog(this);
        } else {
            return { status: DialogTurnStatus.empty };
        }
    }

    /**
     * Ends a dialog and pops it off the stack. Returns an optional result to the dialog's parent.
     *
     * @param result Optional. A result to pass to the parent logic. This might be the next dialog
     *      on the stack, or if this was the last dialog on the stack, a parent dialog context or
     *      the bot's turn handler.
     * 
     * @remarks
     * The _parent_ dialog is the next dialog on the dialog stack, if there is one. This method
     * calls the parent's [Dialog.resumeDialog](xref:botbuilder-dialogs.Dialog.resumeDialog) method,
     * passing the result returned by the ending dialog. If there is no parent dialog, the turn ends
     * and the result is available to the bot through the returned object's
     * [result](xref:botbuilder-dialogs.DialogTurnResult.result) property.
     *
     * The [status](xref:botbuilder-dialogs.DialogTurnResult.status) of returned object describes
     * the status of the dialog stack after this method completes.
     *
     * Typically, you would call this from within the logic for a specific dialog to signal back to
     * the dialog context that the dialog has completed, the dialog should be removed from the stack,
     * and the parent dialog should resume.
     *
     * For example:
     * ```JavaScript
     * return await dc.endDialog(returnValue);
     * ```
     *
     * **See also**
     * - [beginDialog](xref:botbuilder-dialogs.DialogContext.beginDialog)
     * - [replaceDialog](xref:botbuilder-dialogs.DialogContext.replaceDialog)
     * - [Dialog.endDialog](xref:botbuilder-dialogs.Dialog.endDialog)
     */
    public async endDialog(result?: any): Promise<DialogTurnResult> {
        // End the active dialog
        await this.endActiveDialog(DialogReason.endCalled, result);

        // Resume parent dialog
        const instance: DialogInstance<any> = this.activeDialog;
        if (instance) {
            // Lookup dialog
            const dialog: Dialog<{}> = this.findDialog(instance.id);
            if (!dialog) {
                throw new Error(`DialogContext.endDialog(): Can't resume previous dialog. A dialog with an id of '${ instance.id }' wasn't found.`);
            }

            // Return result to previous dialog
            return await dialog.resumeDialog(this, DialogReason.endCalled, result);
        } else {
            // Signal completion
            return { status: DialogTurnStatus.complete, result: result };
        }
    }

    /**
     * Ends the active dialog and starts a new dialog in its place.
     *
     * @param dialogId ID of the dialog to start.
     * @param options Optional. Arguments to pass into the new dialog when it starts.
     *
     * @remarks
     * This is particularly useful for creating a loop or redirecting to another dialog.
     *
     * The [status](xref:botbuilder-dialogs.DialogTurnResult.status) of returned object describes
     * the status of the dialog stack after this method completes.
     *
     * This method is similar to ending the current dialog and immediately beginning the new one.
     * However, the parent dialog is neither resumed nor otherwise notified.
     *
     * **See also**
     * - [beginDialog](xref:botbuilder-dialogs.DialogContext.beginDialog)
     * - [endDialog](xref:botbuilder-dialogs.DialogContext.endDialog)
     */
    public async replaceDialog(dialogId: string, options?: object): Promise<DialogTurnResult> {
        // End the active dialog
        await this.endActiveDialog(DialogReason.replaceCalled);

        // Start replacement dialog
        return await this.beginDialog(dialogId, options);
    }

    /**
     * Requests the active dialog to re-prompt the user for input.
     *
     * @remarks
     * This calls the active dialog's [repromptDialog](xref:botbuilder-dialogs.Dialog.repromptDialog) method.
     *
     * For example:
     * ```JavaScript
     * await dc.repromptDialog();
     * ```
     */
    public async repromptDialog(): Promise<void> {
        // Try raising event first
        const handled = await this.emitEvent(DialogEvents.repromptDialog, undefined, false, false);
        if (!handled) {
            // Check for a dialog on the stack
            const instance: DialogInstance<any> = this.activeDialog;
            if (instance) {
                // Lookup dialog
                const dialog: Dialog<{}> = this.findDialog(instance.id);
                if (!dialog) {
                    throw new Error(`DialogSet.reprompt(): Can't find A dialog with an id of '${ instance.id }'.`);
                }

                // Ask dialog to re-prompt if supported
                await dialog.repromptDialog(this.context, instance);
            }
        }
    }

<<<<<<< HEAD
    /// <summary>
    /// Searches for a dialog with a given ID.
    /// Emits a named event for the current dialog, or someone who started it, to handle.
    /// </summary>
    /// <param name="name">Name of the event to raise.</param>
    /// <param name="value">Value to send along with the event.</param>
    /// <param name="bubble">Flag to control whether the event should be bubbled to its parent if not handled locally. Defaults to a value of `true`.</param>
    /// <param name="fromLeaf">Whether the event is emitted from a leaf node.</param>
    /// <param name="cancellationToken">The cancellation token.</param>
    /// <returns>True if the event was handled.</returns>
=======
    /**
     * Searches for a dialog with a given ID.
     * @remarks
     * Emits a named event for the current dialog, or someone who started it, to handle.
     * @param name Name of the event to raise.
     * @param value Optional. Value to send along with the event.
     * @param bubble Optional. Flag to control whether the event should be bubbled to its parent if not handled locally. Defaults to a value of `true`.
     * @param fromLeaf Optional. Whether the event is emitted from a leaf node.
     * @returns `true` if the event was handled.
     */
>>>>>>> 32087b26
    public async emitEvent(name: string, value?: any, bubble = true, fromLeaf = false): Promise<boolean> {
        // Initialize event
        const dialogEvent: DialogEvent = {
            bubble: bubble,
            name: name,
            value: value,
        };

        // Find starting dialog
        let dc: DialogContext = this;
        if (fromLeaf) {
            while (true) {
                const childDc = dc.child;
                if (childDc != undefined) {
                    dc = childDc;
                } else {
                    break;
                }
            }
        }

        // Dispatch to active dialog first
        // - The active dialog will decide if it should bubble the event to its parent.
        const instance = dc.activeDialog;
        if (instance != undefined) {
            const dialog = dc.findDialog(instance.id);
            if (dialog != undefined) {
                return await dialog.onDialogEvent(dc, dialogEvent);
            }
        }

        return false;
    }

    private async endActiveDialog(reason: DialogReason, result?: any): Promise<void> {
        const instance: DialogInstance<any> = this.activeDialog;
        if (instance) {
            // Lookup dialog
            const dialog: Dialog<{}> = this.findDialog(instance.id);
            if (dialog) {
                // Notify dialog of end
                await dialog.endDialog(this.context, instance, reason);
            }

            // Pop dialog off stack
            this.stack.pop();

            this.state.setValue(TurnPath.lastResult, result);
        }
    }
}<|MERGE_RESOLUTION|>--- conflicted
+++ resolved
@@ -457,18 +457,6 @@
         }
     }
 
-<<<<<<< HEAD
-    /// <summary>
-    /// Searches for a dialog with a given ID.
-    /// Emits a named event for the current dialog, or someone who started it, to handle.
-    /// </summary>
-    /// <param name="name">Name of the event to raise.</param>
-    /// <param name="value">Value to send along with the event.</param>
-    /// <param name="bubble">Flag to control whether the event should be bubbled to its parent if not handled locally. Defaults to a value of `true`.</param>
-    /// <param name="fromLeaf">Whether the event is emitted from a leaf node.</param>
-    /// <param name="cancellationToken">The cancellation token.</param>
-    /// <returns>True if the event was handled.</returns>
-=======
     /**
      * Searches for a dialog with a given ID.
      * @remarks
@@ -479,7 +467,6 @@
      * @param fromLeaf Optional. Whether the event is emitted from a leaf node.
      * @returns `true` if the event was handled.
      */
->>>>>>> 32087b26
     public async emitEvent(name: string, value?: any, bubble = true, fromLeaf = false): Promise<boolean> {
         // Initialize event
         const dialogEvent: DialogEvent = {
