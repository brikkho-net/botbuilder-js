--- conflicted
+++ resolved
@@ -25,12 +25,7 @@
     "@microsoft/recognizers-text-number": "1.1.2",
     "@microsoft/recognizers-text-suite": "1.1.2",
     "@types/node": "^9.3.0",
-<<<<<<< HEAD
-    "botbuilder": "^4.0.0",
-    "botbuilder-core": "^4.0.0"
-=======
     "botbuilder-core": "~4.1.6"
->>>>>>> 64c978c9
   },
   "devDependencies": {
     "@types/mocha": "^2.2.47",
