/**
 * @module botbuilder-expression-lg
 */
/**
 * Copyright (c) Microsoft Corporation. All rights reserved.
 * Licensed under the MIT License.
 */
// tslint:disable-next-line: no-submodule-imports
import { TerminalNode } from 'antlr4ts/tree';
import { ParametersContext, TemplateDefinitionContext } from './generated/LGFileParser';

/**
 * Here is a data model that can easily understanded and used as the context or all kinds of visitors
 * wether it's evalator, static checker, anayler.. etc
 */
export class LGTemplate {
    /**
     * Name of the template, what's followed by '#' in a LG file
     */
    public Name: string;
    /**
     * Paramter list of this template
     */
    public Parameters: string[];
    /**
     * Source of this template, source file path if it's from a certain file
     */
    public Source: string;
    /**
     * Text format of Body of this template. All content except Name and Parameters.
     */
    public Body: string;
    /**
     * The parse tree of this template
     */
    public ParseTree: TemplateDefinitionContext;

    constructor(parseTree: TemplateDefinitionContext, source: string = '') {
        this.ParseTree = parseTree;
        this.Source = source;

        this.Name = this.ExtractName(parseTree);
        this.Parameters = this.ExtractParameters(parseTree);
        this.Body = this.ExtractBody(parseTree);
    }

    private readonly ExtractName = (parseTree: TemplateDefinitionContext): string => {
        return  parseTree.templateNameLine().templateName().text;
    }

    private readonly ExtractParameters = (parseTree: TemplateDefinitionContext): string[] => {
        const parameters: ParametersContext = parseTree.templateNameLine().parameters();
        if (parameters !== undefined) {
            return parameters.IDENTIFIER().map((x: TerminalNode) => x.text);
        }

        return [];
    }

    private readonly ExtractBody = (parseTree: TemplateDefinitionContext): string => {
<<<<<<< HEAD
        return parseTree.templateBody().text;
=======
        if (parseTree.templateBody() !== undefined) {
            return parseTree.templateBody().text;
        }

        return '';
>>>>>>> d0876951
    }
}<|MERGE_RESOLUTION|>--- conflicted
+++ resolved
@@ -58,14 +58,10 @@
     }
 
     private readonly ExtractBody = (parseTree: TemplateDefinitionContext): string => {
-<<<<<<< HEAD
-        return parseTree.templateBody().text;
-=======
         if (parseTree.templateBody() !== undefined) {
             return parseTree.templateBody().text;
         }
 
         return '';
->>>>>>> d0876951
     }
 }