const { TemplateEngine, LGParser } = require('../');
const assert = require('assert');
const fs = require('fs');

function GetExampleFilePath(fileName) {
    return `${__dirname}/testData/examples/` + fileName;
}


describe('LG', function () {
    it('TestBasic', function () {
        let engine = new TemplateEngine().addFile(GetExampleFilePath('2.lg'));
        let evaled = engine.evaluateTemplate("wPhrase");
        const options = ['Hi', 'Hello', 'Hiya'];
        assert.strictEqual(options.includes(evaled), true, `The result ${evaled} is not in those options [${options.join(",")}]`);
    });

    it('TestBasicTemplateReference', function () {
        let engine = new TemplateEngine().addFile(GetExampleFilePath('3.lg'));
        let evaled = engine.evaluateTemplate("welcome-user", undefined);
        const options = ["Hi", "Hello", "Hiya", "Hi :)", "Hello :)", "Hiya :)"];
        assert.strictEqual(options.includes(evaled), true, `The result ${evaled} is not in those options [${options.join(",")}]`);
    });

    it('TestBasicTemplateRefAndEntityRef', function () {
        let engine = new TemplateEngine().addFile(GetExampleFilePath('4.lg'));
        let userName = 'DL';
        let evaled = engine.evaluateTemplate("welcome-user", { userName: userName });
        const options = ["Hi", "Hello", "Hiya ", "Hi :)", "Hello :)", "Hiya :)"];
        assert.strictEqual(evaled.includes(userName), true, `The result ${evaled} does not contiain ${userName}`);
    });

    it('TestBaicConditionalTemplate', function () {
        let engine = new TemplateEngine().addFile(GetExampleFilePath('5.lg'));

        let evaled = engine.evaluateTemplate("time-of-day-readout", { timeOfDay: "morning" });
        assert.strictEqual(evaled === "Good morning" || evaled === "Morning! ", true, `Evaled is ${evaled}`);

        evaled = engine.evaluateTemplate("time-of-day-readout", { timeOfDay: "evening" });
        assert.strictEqual(evaled === "Good evening" || evaled === "Evening! ", true, `Evaled is ${evaled}`);
    });

    it('TestBasicConditionalTemplateWithoutDefault', function () {
        let engine = new TemplateEngine().addFile(GetExampleFilePath('5.lg'));

        let evaled = engine.evaluateTemplate("time-of-day-readout-without-default", { timeOfDay: "morning" });
        assert.strictEqual(evaled === "Good morning" || evaled === "Morning! ", true, `Evaled is ${evaled}`);

        evaled = engine.evaluateTemplate("time-of-day-readout-without-default2", { timeOfDay: "morning" });
        assert.strictEqual(evaled === "Good morning" || evaled === "Morning! ", true, `Evaled is ${evaled}`);

        evaled = engine.evaluateTemplate("time-of-day-readout-without-default2", { timeOfDay: "evening" });
        assert.strictEqual(evaled, undefined, `Evaled is ${evaled} which should be undefined.`);
    });

    it('TestBasicTemplateRefWithParameters', function () {
        let engine = new TemplateEngine().addFile(GetExampleFilePath('6.lg'));

        let evaled = engine.evaluateTemplate("welcome", undefined);
        const options1 = ["Hi DongLei :)", "Hey DongLei :)", "Hello DongLei :)"]
        assert.strictEqual(options1.includes(evaled), true, `Evaled is ${evaled}`);

        const options2 = ["Hi DL :)", "Hey DL :)", "Hello DL :)"]
        evaled = engine.evaluateTemplate("welcome", { userName: "DL" });
        assert.strictEqual(options2.includes(evaled), true, `Evaled is ${evaled}`);
    });

    it('TestBasicSwitchCaseTemplate', function () {
        let engine = new TemplateEngine().addFile(GetExampleFilePath('switchcase.lg'));
        let evaled1 = engine.evaluateTemplate('greetInAWeek', { day: "Saturday" });
        assert.strictEqual(evaled1 === "Happy Saturday!", true, `Evaled is ${evaled1}`);

        let evaled2 = engine.evaluateTemplate('greetInAWeek', { day: "Sunday" });
        assert.strictEqual(evaled2 === "Happy Sunday!", true, `Evaled is ${evaled2}`);

        let evaled3 = engine.evaluateTemplate('greetInAWeek', { day: "Monday" });
        assert.strictEqual(evaled3 === "Work Hard!", true, `Evaled is ${evaled3}`);
    });

    it('TestBasicListSupport', function () {
        let engine = new TemplateEngine().addFile(GetExampleFilePath('BasicList.lg'));

        let evaled = engine.evaluateTemplate("BasicJoin", { items: ["1"] });
        assert.strictEqual(evaled, "1", `Evaled is ${evaled}`);

        evaled = engine.evaluateTemplate("BasicJoin", { items: ["1", "2"] });
        assert.strictEqual(evaled, "1, 2", `Evaled is ${evaled}`);

        evaled = engine.evaluateTemplate("BasicJoin", { items: ["1", "2", "3"] });
        assert.strictEqual(evaled, "1, 2 and 3", `Evaled is ${evaled}`);
    });

    it('TestBasicExtendedFunctions', function () {
        let engine = new TemplateEngine().addFile(GetExampleFilePath('6.lg'));
        const alarms = [
            {
                time: "7 am",
                date: "tomorrow"
            },
            {
                time: "8 pm",
                date: "tomorrow"
            }
        ];

        let evaled = engine.evaluateTemplate('ShowAlarmsWithForeach', { alarms: alarms });
        assert.strictEqual(evaled === "You have 2 alarms, 7 am at tomorrow and 8 pm at tomorrow", true, `Evaled is ${evaled}`);

        // let evaled = engine.evaluateTemplate('ShowAlarmsWithMemberHumanize',{alarms:alarms});
        // assert.strictEqual(evaled === "You have 2 alarms, 7 am at tomorrow and 8 pm at tomorrow", true, `Evaled is ${evaled}`);
    });

    it('TestCaseInsensitive', function () {
        let engine = new TemplateEngine().addFile(GetExampleFilePath('CaseInsensitive.lg'));
        const alarms = [
            {
                time: "7 am",
                date: "tomorrow"
            },
            {
                time: "8 pm",
                date: "tomorrow"
            }
        ];

        let evaled = engine.evaluateTemplate('ShowAlarms', { alarms: alarms });
        assert.strictEqual(evaled === "You have two alarms", true, `Evaled is ${evaled}`);

        let evaled1 = engine.evaluateTemplate('greetInAWeek', { day: "Saturday" });
        assert.strictEqual(evaled1 === "Happy Saturday!", true, `Evaled is ${evaled1}`);
    });

    it('TestListWithOnlyOneElement', function () {
        var engine = new TemplateEngine().addFile(GetExampleFilePath("8.lg"));
        var evaled = engine.evaluateTemplate("ShowTasks", { recentTasks: ['Task1'] });
        assert.strictEqual(evaled === "Your most recent task is Task1. You can let me know if you want to add or complete a task.", true, `Evaled is ${evaled}`);
    });

    it('TestTemplateNameWithDotIn', function () {
        var engine = new TemplateEngine().addFile(GetExampleFilePath("TemplateNameWithDot.lg"));
        var evaled1 = engine.evaluateTemplate("Hello.World", "");
        assert.strictEqual(evaled1 === "Hello World", true, `Evaled is ${evaled1}`);

        var evaled2 = engine.evaluateTemplate("Hello", "");
        assert.strictEqual(evaled2 === "Hello World", true, `Evaled is ${evaled2}`);
    });

    it('TestBasicInlineTemplate', function () {
        var emptyEngine = new TemplateEngine();
        assert.strictEqual(emptyEngine.evaluate("Hi"), "Hi", emptyEngine.evaluate("Hi"));
        assert.strictEqual(emptyEngine.evaluate("Hi", ""), "Hi", emptyEngine.evaluate("Hi", ""));

        assert.strictEqual(emptyEngine.evaluate("Hi {name}", { name: 'DL' }), "Hi DL");

        assert.strictEqual(emptyEngine.evaluate("Hi {name.FirstName}{name.LastName}", { name: { FirstName: "D", LastName: "L" } }), "Hi DL");
        assert.strictEqual(emptyEngine.evaluate("Hi \n Hello", ""), "Hi \n Hello");
        assert.strictEqual(emptyEngine.evaluate("Hi \r\n Hello", ""), "Hi \r\n Hello");
        assert.strictEqual(emptyEngine.evaluate("Hi \r\n @{name}", { name: "DL" }), "Hi \r\n DL");
        assert.strictEqual(new TemplateEngine().evaluate("Hi", ""), "Hi");
    });

    it('TestInlineTemplateWithTemplateFile', function () {
        var emptyEngine = new TemplateEngine().addFile(GetExampleFilePath("8.lg"));
        assert.strictEqual(emptyEngine.evaluate("Hi"), "Hi", emptyEngine.evaluate("Hi"));
        assert.strictEqual(emptyEngine.evaluate("Hi", ""), "Hi", emptyEngine.evaluate("Hi", ""));

        assert.strictEqual(emptyEngine.evaluate("Hi {name}", { name: 'DL' }), "Hi DL", emptyEngine.evaluate("Hi {name}", { name: 'DL' }));

        assert.strictEqual(emptyEngine.evaluate("Hi {name.FirstName}{name.LastName} [RecentTasks]", { name: { FirstName: "D", LastName: "L" } }), "Hi DL You don't have any tasks.", emptyEngine.evaluate("Hi {name.FirstName}{name.LastName} [RecentTasks]", { name: { FirstName: "D", LastName: "L" } }));

        assert.strictEqual(emptyEngine.evaluate("Hi {name.FirstName}{name.LastName} [RecentTasks]", { name: { FirstName: "D", LastName: "L" }, recentTasks: ["task1"] }), "Hi DL Your most recent task is task1. You can let me know if you want to add or complete a task.", emptyEngine.evaluate("Hi {name.FirstName}{name.LastName} [RecentTasks]", { name: { FirstName: "D", LastName: "L" }, recentTasks: ["task1"] }));

    });

    it('TestMultiLine', function () {
        var engine = new TemplateEngine().addFile(GetExampleFilePath("MultilineTextForAdaptiveCard.lg"));
        var evaled1 = engine.evaluateTemplate("wPhrase", "");
        var options1 = ["\r\ncardContent\r\n", "hello", "\ncardContent\n"];
        assert.strictEqual(options1.includes(evaled1), true, `1.Evaled is ${evaled1}`);

        var evaled2 = engine.evaluateTemplate("nameTemplate", { name: "N" });
        var options2 = ["\r\nN\r\n", "N", "\nN\n"];
        assert.strictEqual(options2.includes(evaled2), true, `2.Evaled is ${evaled2}`);

        var evaled3 = engine.evaluateTemplate("adaptivecardsTemplate", "");
        console.log(evaled3);

        var evaled4 = engine.evaluateTemplate("refTemplate", "");
        var options4 = ["\r\nhi\r\n", "\nhi\n"];
        assert.strictEqual(options4.includes(evaled4), true, `4.Evaled is ${evaled4}`);
    });

    it('TestTemplateRef', function () {
        var engine = new TemplateEngine().addFile(GetExampleFilePath("TemplateRef.lg"));
        var scope = { time: "morning", name: "Dong Lei" };
        var evaled1 = engine.evaluateTemplate("Hello", scope);
        assert.strictEqual(evaled1, "Good morning Dong Lei", `Evaled is ${evaled1}`);

        var evaled2 = engine.evaluateTemplate("Hello2", scope);
        assert.strictEqual(evaled2, "Good morning Dong Lei", `Evaled is ${evaled2}`);

        var evaled3 = engine.evaluateTemplate("Hello3", scope);
        assert.strictEqual(evaled3, "Good morning Dong Lei", `Evaled is ${evaled3}`);
    });

    it('TestEscapeCharacter', function () {
        var engine = new TemplateEngine().addFile(GetExampleFilePath("EscapeCharacter.lg"));
        var evaled = engine.evaluateTemplate("wPhrase", null);
        assert.strictEqual(evaled, "Hi \r\n\t[]{}\\", "Happy path failed.");

        evaled = engine.evaluateTemplate("otherEscape", null);
        assert.strictEqual(evaled, "Hi \\y \\", "Happy path failed.");

        evaled = engine.evaluateTemplate("escapeInExpression", null);
        assert.strictEqual(evaled, "Hi hello\\\\");

         evaled = engine.evaluateTemplate("escapeInExpression2", null);
         assert.strictEqual(evaled, "Hi hello'");

        evaled = engine.evaluateTemplate("escapeInExpression3", null);
        assert.strictEqual(evaled, "Hi hello\"");

        evaled = engine.evaluateTemplate("escapeInExpression4", null);
        assert.strictEqual(evaled, "Hi hello\"");

        evaled = engine.evaluateTemplate("escapeInExpression5", null);
        assert.strictEqual(evaled, "Hi hello\n");

        evaled = engine.evaluateTemplate("escapeInExpression6", null);
        assert.strictEqual(evaled, "Hi hello\n");

        evaled = engine.evaluateTemplate("showTodo", { todos: ["A", "B", "C"] });
<<<<<<< HEAD
        assert.strictEqual(evaled.replace(/\r\n/g, "\n"), "\n    Your most recent 3 tasks are\n    * A\n* B\n* C\n    ");
=======
        assert.strictEqual(evaled.replace(/\r\n/g, '\n'), "\n    Your most recent 3 tasks are\n    * A\n* B\n* C\n    ");
>>>>>>> 8152223b

        evaled = engine.evaluateTemplate("showTodo", null);
        assert.strictEqual(evaled.replace(/\r\n/g, '\n'), "\n    You don't have any \"t\\\\odo'\".\n    ");
    });

    it('TestAnalyzer', function () {
        var testData = [
            {
                name: 'orderReadOut',
                variableOptions: ["orderType", "userName", "base", "topping", "bread", "meat"],
                templateRefOptions: ["wPhrase", "pizzaOrderConfirmation", "sandwichOrderConfirmation"]
            },
            {
                name: 'sandwichOrderConfirmation',
                variableOptions: ["bread", "meat"],
                templateRefOptions: []
            },
            {
                name: 'template1',
                // TODO: input.property should really be: customer.property but analyzer needs to be 
                variableOptions: ["alarms", "customer", "tasks[0]", "age", "city"],
                templateRefOptions: ["template2", "template3", "template4", "template5", "template6"]
            },
            {
                name: 'coffee-to-go-order',
                variableOptions: ['coffee', 'userName', 'size', 'price'],
                templateRefOptions: ["wPhrase", "LatteOrderConfirmation", "MochaOrderConfirmation", "CuppuccinoOrderConfirmation"]
            },
        ]
        for (const testItem of testData) {
            var engine = new TemplateEngine().addFile(GetExampleFilePath("Analyzer.lg"));
            var evaled1 = engine.analyzeTemplate(testItem.name);
            var variableEvaled = evaled1.Variables;
            var variableEvaledOptions = testItem.variableOptions;
            assert.strictEqual(variableEvaled.length, variableEvaledOptions.length);
            variableEvaledOptions.forEach(element => assert.strictEqual(variableEvaled.includes(element), true));
            var templateEvaled = evaled1.TemplateReferences;
            var templateEvaledOptions = testItem.templateRefOptions;
            assert.strictEqual(templateEvaled.length, templateEvaledOptions.length);
            templateEvaledOptions.forEach(element => assert.strictEqual(templateEvaled.includes(element), true));
        }
    });

    it('TestlgTemplateFunction', function () {
        var engine = new TemplateEngine().addFile(GetExampleFilePath("lgTemplate.lg"));
        var evaled = engine.evaluateTemplate('TemplateC', '');
        var options = ['Hi', 'Hello'];
        assert.strictEqual(options.includes(evaled), true);

        evaled = engine.evaluateTemplate('TemplateD', { b: "morning" });
        options = ['Hi morning', 'Hello morning'];
        assert.strictEqual(options.includes(evaled), true);
    });

    it('TestAnalyzelgTemplateFunction', function () {
        var engine = new TemplateEngine().addFile(GetExampleFilePath("lgTemplate.lg"));
        var evaled = engine.analyzeTemplate('TemplateD');
        var variableEvaled = evaled.Variables;
        var options = ['b'];
        assert.strictEqual(variableEvaled.length, options.length);
        options.forEach(e => assert.strictEqual(variableEvaled.includes(e), true));
    });

    it('TestExceptionCatch', function () {
        var engine = new TemplateEngine().addFile(GetExampleFilePath("ExceptionCatch.lg"));
        try {
            engine.evaluateTemplate("NoVariableMatch");
            assert.fail('Should throw exception.')
        } catch (e) {
            console.log(e.message);
        }
    })

    it('TestMultipleLgFiles', function () {
        var file123 = [
            GetExampleFilePath("MultiFile-Part1.lg"),
            GetExampleFilePath("MultiFile-Part2.lg"),
            GetExampleFilePath("MultiFile-Part3.lg"),
        ];

        var msg = "hello from t1, ref template2: 'hello from t2, ref template3: hello from t3' and ref template3: 'hello from t3'";

        var engine = new TemplateEngine().addFiles([file123[0], file123[1], file123[2]]);
        assert.strictEqual(engine.evaluateTemplate("template1"), msg);

        engine = new TemplateEngine().addFiles([file123[1], file123[0], file123[2]]);
        assert.strictEqual(engine.evaluateTemplate("template1"), msg);

        engine = new TemplateEngine().addFiles([file123[2], file123[1], file123[0]]);
        assert.strictEqual(engine.evaluateTemplate("template1"), msg);
    })

    it('TestImportLgFiles', function () {
        var engine = new TemplateEngine().addFile(GetExampleFilePath("importExamples/import.lg"));

        // Assert 6.lg is imported only once when there are several relative paths which point to the same file.
        // Assert import cycle loop is handled well as expected when a file imports itself.
        assert.strictEqual(engine.templates.length, 14);

        const options1 = ["Hi", "Hello", "Hey"];
        var evaled = engine.evaluateTemplate("basicTemplate");
        assert.strictEqual(options1.includes(evaled), true, `Evaled is ${evaled}`);

        const options2 = ["Hi DongLei :)", "Hey DongLei :)", "Hello DongLei :)"];
        evaled = engine.evaluateTemplate("welcome");
        assert.strictEqual(options2.includes(evaled), true, `Evaled is ${evaled}`);

        const options3 = ["Hi DL :)", "Hey DL :)", "Hello DL :)"];
        evaled = engine.evaluateTemplate("welcome", { userName: "DL" });
        assert.strictEqual(options3.includes(evaled), true, `Evaled is ${evaled}`);

        const options4 = ["Hi 2", "Hello 2"];
        evaled = engine.evaluateTemplate("basicTemplate2");
        assert.strictEqual(options4.includes(evaled), true, `Evaled is ${evaled}`);

        const options5 = ["Hi 2", "Hello 2"];
        evaled = engine.evaluateTemplate("template3");
        assert.strictEqual(options5.includes(evaled), true, `Evaled is ${evaled}`);

        // Assert 6.lg of relative path is imported from text.
        engine = new TemplateEngine().addText(`# basicTemplate\r\n- Hi\r\n- Hello\r\n[import](./6.lg)`, GetExampleFilePath("xx.lg"));

        assert.strictEqual(engine.templates.length, 8);

        evaled = engine.evaluateTemplate("basicTemplate");
        assert.strictEqual(options1.includes(evaled), true, `Evaled is ${evaled}`);

        evaled = engine.evaluateTemplate("welcome");
        assert.strictEqual(options2.includes(evaled), true, `Evaled is ${evaled}`);

        evaled = engine.evaluateTemplate("welcome", { userName: "DL" });
        assert.strictEqual(options3.includes(evaled), true, `Evaled is ${evaled}`);
    });

    it('TestLgFileImportMultipleTimes', function () {
        let engine = new TemplateEngine().addFiles([GetExampleFilePath("importExamples/import.lg"), GetExampleFilePath("importExamples/import2.lg")]);

        // Assert 6.lg is imported only once and no exceptions are thrown when it is imported from multiple files.
        assert.strictEqual(engine.templates.length, 14);

        const options1 = ["Hi", "Hello", "Hey"];
        var evaled = engine.evaluateTemplate("basicTemplate");
        assert.strictEqual(options1.includes(evaled), true, `Evaled is ${evaled}`);

        const options2 = ["Hi DongLei :)", "Hey DongLei :)", "Hello DongLei :)"];
        evaled = engine.evaluateTemplate("welcome");
        assert.strictEqual(options2.includes(evaled), true, `Evaled is ${evaled}`);

        const options3 = ["Hi DL :)", "Hey DL :)", "Hello DL :)"];
        evaled = engine.evaluateTemplate("welcome", { userName: "DL" });
        assert.strictEqual(options3.includes(evaled), true, `Evaled is ${evaled}`);

        const options4 = ["Hi 2", "Hello 2"];
        evaled = engine.evaluateTemplate("basicTemplate2");
        assert.strictEqual(options4.includes(evaled), true, `Evaled is ${evaled}`);

        var evaled = engine.evaluateTemplate("basicTemplate3");
        assert.strictEqual(options1.includes(evaled), true, `Evaled is ${evaled}`);

        evaled = engine.evaluateTemplate("basicTemplate4");
        assert.strictEqual(options4.includes(evaled), true, `Evaled is ${evaled}`);

        engine = new TemplateEngine().addFile(GetExampleFilePath("importExamples/import.lg"));
        try {
            engine.addFile(GetExampleFilePath("importExamples/import2.lg"));
            assert.fail('Should throw error.');
        } catch (e) {
            console.log(e.message);
            assert.strictEqual(e.message.includes("Dup definitions found for template wPhrase"), true);
        }

        engine = new TemplateEngine().addFiles([GetExampleFilePath("importExamples/import.lg")]);
        try {
            engine.addFiles([GetExampleFilePath("importExamples/import2.lg")]);
            assert.fail('Should throw error.');
        } catch (e) {
            assert.strictEqual(e.message.includes("Dup definitions found for template wPhrase"), true);
        }
    });
    
    it('TestRegex', function () {
        var engine = new TemplateEngine().addFile(GetExampleFilePath("Regex.lg"));
        var evaled = engine.evaluateTemplate('wPhrase');
        assert.strictEqual(evaled, 'Hi');

        var evaled = engine.evaluateTemplate('wPhrase', {name: 'jack'});
        assert.strictEqual(evaled, 'Hi jack');

        var evaled = engine.evaluateTemplate('wPhrase', {name: 'morethanfive'});
        assert.strictEqual(evaled, 'Hi');
    });

    it('TestEvalExpression', function () {
        var engine = new TemplateEngine().addFile(GetExampleFilePath("EvalExpression.lg"));
        const userName = "MS";
        var evaled = engine.evaluateTemplate('template1', {userName});
        assert.strictEqual(evaled, 'Hi MS', `Evaled is ${evaled}`);

        evaled = engine.evaluateTemplate('template2', {userName});
        assert.strictEqual(evaled, 'Hi MS', `Evaled is ${evaled}`);

        evaled = engine.evaluateTemplate('template3', {userName});
        assert.strictEqual(evaled, 'HiMS', `Evaled is ${evaled}`);

        const options1 = ["\r\nHi MS\r\n", "\nHi MS\n"];
        evaled = engine.evaluateTemplate("template4", { userName});
        assert.strictEqual(options1.includes(evaled), true, `Evaled is ${evaled}`);

        const options2 = ["\r\nHiMS\r\n", "\nHiMS\n"];
        evaled = engine.evaluateTemplate("template5", { userName});
        assert.strictEqual(options2.includes(evaled), true, `Evaled is ${evaled}`);

        evaled = engine.evaluateTemplate('template6', {userName});
        assert.strictEqual(evaled, 'goodmorning', `Evaled is ${evaled}`);
    });

    it('TestTemplateAsFunction', function () {
        var engine = new TemplateEngine().addFile(GetExampleFilePath("TemplateAsFunction.lg"));

        var evaled = engine.evaluateTemplate('Test2');
        assert.strictEqual(evaled, 'hello world', `Evaled is ${evaled}`);

        evaled = engine.evaluateTemplate('Test3');
        assert.strictEqual(evaled, 'hello world', `Evaled is ${evaled}`);

        evaled = engine.evaluateTemplate('Test4');
        assert.strictEqual(evaled.trim(), 'hello world', `Evaled is ${evaled}`);

        evaled = engine.evaluateTemplate('dupNameWithTemplate');
        assert.strictEqual(evaled, 'calculate length of ms by user\'s template', `Evaled is ${evaled}`);

        evaled = engine.evaluateTemplate('dupNameWithBuiltinFunc');
        assert.strictEqual(evaled, '2', `Evaled is ${evaled}`);
    });

    it('TestLGResource', function () {
        var lgResource = LGParser.parse(fs.readFileSync(GetExampleFilePath("2.lg"), 'utf-8'));

        assert.strictEqual(lgResource.Templates.length, 1);
        assert.strictEqual(lgResource.Imports.length, 0);
        assert.strictEqual(lgResource.Templates[0].Name, 'wPhrase');
        assert.strictEqual(lgResource.Templates[0].Body.replace(/\r\n/g, '\n'), '- Hi\n- Hello\n- Hiya\n- Hi');

        lgResource = lgResource.addTemplate('newtemplate', ['age', 'name'], '- hi ');
        assert.strictEqual(lgResource.Templates.length, 2);
        assert.strictEqual(lgResource.Imports.length, 0);
        assert.strictEqual(lgResource.Templates[1].Name, 'newtemplate');
        assert.strictEqual(lgResource.Templates[1].Parameters.length, 2);
        assert.strictEqual(lgResource.Templates[1].Parameters[0], 'age');
        assert.strictEqual(lgResource.Templates[1].Parameters[1], 'name');
        assert.strictEqual(lgResource.Templates[1].Body, '- hi ');

        lgResource = lgResource.updateTemplate('newtemplate', ['newage', 'newname'], '- new hi\r\n#hi');
        assert.strictEqual(lgResource.Templates.length, 2);
        assert.strictEqual(lgResource.Imports.length, 0);
        assert.strictEqual(lgResource.Templates[1].Name, 'newtemplate');
        assert.strictEqual(lgResource.Templates[1].Parameters.length, 2);
        assert.strictEqual(lgResource.Templates[1].Parameters[0], 'newage');
        assert.strictEqual(lgResource.Templates[1].Parameters[1], 'newname');
        assert.strictEqual(lgResource.Templates[1].Body, '- new hi\r\n- #hi');

        lgResource = lgResource.deleteTemplate('newtemplate');
        assert.strictEqual(lgResource.Templates.length, 1);
        assert.strictEqual(lgResource.Imports.length, 0);
        assert.strictEqual(lgResource.Templates[0].Name, 'wPhrase');
        assert.strictEqual(lgResource.Templates[0].Body.replace(/\r\n/g, '\n'), '- Hi\n- Hello\n- Hiya\n- Hi');
    });
});<|MERGE_RESOLUTION|>--- conflicted
+++ resolved
@@ -230,11 +230,7 @@
         assert.strictEqual(evaled, "Hi hello\n");
 
         evaled = engine.evaluateTemplate("showTodo", { todos: ["A", "B", "C"] });
-<<<<<<< HEAD
-        assert.strictEqual(evaled.replace(/\r\n/g, "\n"), "\n    Your most recent 3 tasks are\n    * A\n* B\n* C\n    ");
-=======
         assert.strictEqual(evaled.replace(/\r\n/g, '\n'), "\n    Your most recent 3 tasks are\n    * A\n* B\n* C\n    ");
->>>>>>> 8152223b
 
         evaled = engine.evaluateTemplate("showTodo", null);
         assert.strictEqual(evaled.replace(/\r\n/g, '\n'), "\n    You don't have any \"t\\\\odo'\".\n    ");
