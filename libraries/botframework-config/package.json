{
  "name": "botframework-config",
  "author": "Microsoft Corp.",
  "description": "library for working with Bot Framework .bot configuration files",
  "version": "4.0.0-preview1.2",
  "license": "MIT",
  "keywords": [
    "bots",
    "chatbots"
  ],
  "main": "./lib/index.js",
  "typings": "./lib/index.d.ts",
  "files": [
    "lib"
  ],
  "engines": {
    "node": ">=8.0"
  },
  "homepage": "http://github.com/Microsoft/botbuilder-js",
  "bugs": {
    "url": "http://github.com/Microsoft/botbuilder-js/issues"
  },
  "repository": {
    "type": "git",
    "url": "git@github.com:Microsoft/botbuilder-js.git"
  },
  "devDependencies": {
    "@types/uuid": "^3.4.3",
    "mocha": "^5.0.0"
  },
  "dependencies": {
    "fs-extra": "^7.0.0",
<<<<<<< HEAD
    "read-text-file": "^1.1.0",
    "uuid": "^3.2.1"
=======
    "process": "^0.11.10",
    "read-text-file": "^1.1.0",
    "url": "^0.11.0",
    "uuid": "^3.3.2"
>>>>>>> b846e955
  },
  "scripts": {
    "test": "tsc && nyc mocha tests/",
    "build": "tsc",
    "clean": "erase /q /s .\\lib",
    "set-version": "npm version --allow-same-version ${Version}"
  }
}<|MERGE_RESOLUTION|>--- conflicted
+++ resolved
@@ -30,15 +30,10 @@
   },
   "dependencies": {
     "fs-extra": "^7.0.0",
-<<<<<<< HEAD
-    "read-text-file": "^1.1.0",
-    "uuid": "^3.2.1"
-=======
     "process": "^0.11.10",
     "read-text-file": "^1.1.0",
     "url": "^0.11.0",
     "uuid": "^3.3.2"
->>>>>>> b846e955
   },
   "scripts": {
     "test": "tsc && nyc mocha tests/",
