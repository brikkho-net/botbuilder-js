--- conflicted
+++ resolved
@@ -8,29 +8,17 @@
     "libraries/botbuilder-azure",
     "libraries/botbuilder-core",
     "libraries/botbuilder-dialogs",
-<<<<<<< HEAD
     "libraries/botbuilder-dialogs-adaptive",
     "libraries/botbuilder-dialogs-declarative",
-    "libraries/botbuilder-lg",
-    "libraries/botbuilder-testing",
-=======
     "libraries/botbuilder-testing",
     "libraries/botbuilder-lg",
-    "libraries/botframework-expressions",
->>>>>>> 22a34be0
     "libraries/botframework-config",
     "libraries/botframework-connector",
     "libraries/botframework-expressions",
     "libraries/botframework-schema",
-<<<<<<< HEAD
     "libraries/botframework-streaming",
     "libraries/functional-tests",
     "libraries/testbot",
-=======
-    "libraries/functional-tests",
-    "libraries/testbot",
-    "libraries/botframework-streaming",
->>>>>>> 22a34be0
     "transcripts"
   ],
   "version": "independent",
